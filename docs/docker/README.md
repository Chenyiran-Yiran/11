--- conflicted
+++ resolved
@@ -1,45 +1,7 @@
 # Running Playwright in Docker
 
-## General
-
-<<<<<<< HEAD
 We provide official Docker images which include all the need dependencies for the recent **Ubuntu** and **Debian** versions to run browsers in a Docker container.
 
-### Building image
-
-```bash
-docker build -t mcr.microsoft.com/playwright:focal -f Dockerfile.focal .
-```
-
-### Running image
-
-```bash
-docker container run -it --rm --ipc=host --security-opt seccomp=chrome.json mcr.microsoft.com/playwright:focal /bin/bash
-```
-
-> **NOTE**: The seccomp profile is coming from Jessie Frazelle. It's needed
-> to run Chrome without sandbox.
-> Using `--ipc=host` is also recommended when using Chrome. Without it Chrome can run out of memory and crash.
-> [See the docker documentation for this option here.](https://docs.docker.com/engine/reference/run/#ipc-settings---ipc)
-
-## Playwright on Ubuntu
-
-### Ubuntu 20 - Focal
-
-[Dockerfile.focal](Dockerfile.focal) is based on [Ubuntu 20](https://hub.docker.com/_/ubuntu).
-
-### Ubuntu 18 - Bionic
-
-[Dockerfile.bionic](Dockerfile.bionic) is based on [Ubuntu 18](https://hub.docker.com/_/ubuntu).
-
-## Playwright on Debian
-
-### Debian 10 - Buster
-
-[Dockerfile.buster](Dockerfile.buster) is based on a [slim version](https://hub.docker.com/_/node/) of Debian buster.
-
-## Playwright on Alpine
-=======
 <!-- GEN:toc -->
 - [Usage](#usage)
   * [Pull the image](#pull-the-image)
@@ -47,8 +9,10 @@
   * [Using on CI](#using-on-ci)
 - [Development](#development)
   * [Build the image](#build-the-image)
-  * [Push](#push)
-- [Base images](#base-images)
+  * [Push](#push-the-image)
+- [Available images](#available-images)
+  * [Ubuntu](#ubuntu)
+  * [Debian](#debian)
   * [Alpine](#alpine)
 <!-- GEN:stop -->
 
@@ -61,13 +25,13 @@
 ### Pull the image
 
 ```
-$ docker pull mcr.microsoft.com/playwright:bionic
+docker pull mcr.microsoft.com/playwright:bionic
 ```
 
 ### Run the image
 
 ```
-$ docker container run -it --rm --ipc=host --security-opt seccomp=chrome.json mcr.microsoft.com/playwright:bionic /bin/bash
+docker container run -it --rm --ipc=host --security-opt seccomp=chrome.json mcr.microsoft.com/playwright:bionic /bin/bash
 ```
 
 Note that:
@@ -84,22 +48,35 @@
 ### Build the image
 
 ```
-$ docker build -t mcr.microsoft.com/playwright:bionic -f Dockerfile.bionic .
+docker build -t mcr.microsoft.com/playwright:bionic -f Dockerfile.bionic .
 ```
 
-### Push
+### Push the image
 
 Playwright on Docker Hub relies on
 
 ```
-$ docker push playwright.azurecr.io/public/playwright:bionic
+docker push playwright.azurecr.io/public/playwright:bionic
 ```
 
-## Base images
+## Available images
 
-`playwright:bionic` is based on Ubuntu 18.04 LTS (Bionic Beaver).
+### Ubuntu
+
+#### Ubuntu 20 - Focal
+
+[Dockerfile.focal](Dockerfile.focal) is based on [Ubuntu 20](https://hub.docker.com/_/ubuntu).
+
+#### Ubuntu 18 - Bionic
+
+[Dockerfile.bionic](Dockerfile.bionic) is based on [Ubuntu 18.04](https://hub.docker.com/_/ubuntu) LTS (Bionic Beaver).
+
+### Debian
+
+#### Debian 10 - Buster
+
+[Dockerfile.buster](Dockerfile.buster) is based on a [slim version](https://hub.docker.com/_/node/) of Debian buster.
 
 ### Alpine
->>>>>>> 69127ad8
 
 Browser builds for Firefox and WebKit are built for the [glibc](https://en.wikipedia.org/wiki/GNU_C_Library) library. Alpine Linux and other distributions that are based on the [musl](https://en.wikipedia.org/wiki/Musl) standard library are not supported.