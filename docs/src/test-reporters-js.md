--- conflicted
+++ resolved
@@ -389,9 +389,6 @@
 export default config;
 ```
 
-<<<<<<< HEAD
-### GitHub Actions annotations and summary
-=======
 The JUnit reporter provides support for embedding additional information on the `testcase` elements using inner `properties`. This is based on an [evolved JUnit XML format](https://docs.getxray.app/display/XRAYCLOUD/Taking+advantage+of+JUnit+XML+reports) from Xray Test Management, but can also be used by other tools if they support this way of embedding additonal information for test results; please check it first.
 
 In configuration file, a set of options can be used to configure this behavior. A full example, in this case for Xray, follows ahead.
@@ -537,10 +534,9 @@
 });
 ```
 
-### GitHub Actions annotations
->>>>>>> 7a568a29
-
-You can use the built in `github` reporter to get automatic failure annotations when running in GitHub actions as well as a [summary](https://github.blog/2022-05-09-supercharging-github-actions-with-job-summaries/) of the problematic tests.
+### GitHub Actions annotations and summary
+
+You can use the built in `github` reporter to get automatic failure annotations when running in GitHub Actions as well as a [summary](https://github.blog/2022-05-09-supercharging-github-actions-with-job-summaries/) of the problematic tests.
 
 :::note
 All other reporters work on GitHub Actions as well, but do not provide annotations.
