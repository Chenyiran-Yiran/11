---
id: locators
title: "Locators"
---

[Locator]s are the central piece of Playwright's auto-waiting and retry-ability. In a nutshell, locators represent
a way to find element(s) on the page at any moment.

### Quick Guide

These are the recommended built in locators.

- [`method: Page.getByRole`] to locate by explicit and implicit accessibility attributes.
- [`method: Page.getByText`] to locate by text content.
- [`method: Page.getByLabel`] to locate a form control by associated label's text.
- [`method: Page.getByPlaceholder`] to locate an input by placeholder.
- [`method: Page.getByAltText`] to locate an element, usually image, by its text alternative.
- [`method: Page.getByTitle`] to locate an element by its title.
- [`method: Page.getByTestId`] to locate an element based on its `data-testid` attribute (other attribute can be configured).

```js
await page.getByLabel('User Name').fill('John');

await page.getByLabel('Password').fill('secret-password');

await page.getByRole('button', { name: 'Sign in' }).click();

await expect(page.getByText('Welcome, John!')).toBeVisible();
```

```java
page.getByLabel("User Name").fill("John");

page.getByLabel("Password").fill("secret-password");

page.getByRole(AriaRole.BUTTON, new Page.GetByRoleOptions().setName("Sign in")).click();

assertThat(page.getByText("Welcome, John!")).isVisible();
```

```python async
await page.get_by_label("User Name").fill("John")

await page.get_by_label("Password").fill("secret-password")

await page.get_by_role("button", name="Sign in").click()

await expect(page.get_by_text("Welcome, John!")).to_be_visible()
```

```python sync
page.get_by_label("User Name").fill("John")

page.get_by_label("Password").fill("secret-password")

page.get_by_role("button", name="Sign in").click()

expect(page.get_by_text("Welcome, John!")).to_be_visible()
```

```csharp
await page.GetByLabel("User Name").FillAsync("John");

await page.GetByLabel("Password").FillAsync("secret-password");

await page.GetByRole("button", new() { Name = "Sign in" }).ClickAsync();

await Expect(page.GetByText("Welcome, John!")).ToBeVisibleAsync();
```

Every time locator is used for some action, up-to-date DOM element is located in the page. So in the snippet
below, underlying DOM element is going to be located twice, prior to every action. This means that if the
DOM changes in between the calls due to re-render, the new element corresponding to the
locator will be used.

```js
const locator = page.getByText('Submit');
// ...
await locator.hover();
await locator.click();
```

```java
Locator locator = page.getByText("Submit");
locator.hover();
locator.click();
```

```python async
locator = page.get_by_text("Submit")
await locator.hover()
await locator.click()
```

```python sync
locator = page.get_by_text("Submit")
locator.hover()
locator.click()
```

```csharp
var locator = page.GetByText("Submit");
await locator.HoverAsync();
await locator.ClickAsync();
```

## Strictness

Locators are strict. This means that all operations on locators that imply
some target DOM element will throw an exception if more than one element matches
given selector. For example, the following call throws if there are several buttons in the DOM:

```js
await page.getByRole('button').click();
```

```python async
await page.get_by_role("button").click()
```

```python sync
page.get_by_role("button").click()
```

```java
page.getByRole("button").click();
```

```csharp
await page.GetByRole("button").ClickAsync();
```

On the other hand, Playwright understands when you perform a multiple-element operation,
so the following call works perfectly fine when locator resolves to multiple elements.

```js
await page.getByRole('button').count();
```

```python async
await page.get_by_role("button").count()
```

```python sync
page.get_by_role("button").count()
```

```java
page.getByRole("button").count();
```

```csharp
await page.GetByRole("button").CountAsync();
```

You can explicitly opt-out from strictness check by telling Playwright which element to use when multiple element match, through [`method: Locator.first`], [`method: Locator.last`], and [`method: Locator.nth`]. These methods are **not recommended** because when your page changes, Playwright may click on an element you did not intend. Instead, follow best practices below to create a locator that uniquely identifies the target element.


## Locating elements

Playwright comes with multiple built-in ways to create a locator. To make tests resilient, we recommend prioritizing user-facing attributes and explicit contracts, and provide dedicated methods for them, such as [`method: Page.getByText`]. It is often convenient to use the [code generator](./codegen.md) to generate a locator, and then edit it as you'd like.

```js
await page.getByText('Log in').click();
```
```java
page.getByText("Log in").click();
```
```python async
await page.get_by_text("Log in").click()
```
```python sync
page.get_by_text("Log in").click()
```
```csharp
await page.GetByText("Log in").ClickAsync();
```

If you absolutely must use CSS or XPath locators, you can use [`method: Page.locator`] to create a locator that takes a [selector](./selectors.md) describing how to find an element in the page.

Note that all methods that create a locator, such as [`method: Page.getByLabel`], are also available on the [Locator] and [FrameLocator] classes, so you can chain them and iteratively narrow down your locator.

```js
const locator = page.frameLocator('#my-frame').getByText('Submit');
await locator.click();
```

```java
Locator locator = page.frameLocator("#my-frame").getByText("Submit");
locator.click();
```

```python async
locator = page.frame_locator("#my-frame").get_by_text("Submit")
await locator.click()
```

```python sync
locator = page.frame_locator("my-frame").get_by_text("Submit")
locator.click()
```

```csharp
var locator = page.FrameLocator("#my-frame").GetByText("Submit");
await locator.ClickAsync();
```

### Locate based on accessible attributes

The [`method: Page.getByRole`] locator reflects how users and assistive technology perceive the page, for example whether some element is a button or a checkbox. When locating by role, you should usually pass the accessible name as well, so that locator pinpoints the exact element.

```js
await page.getByRole('button', { name: /submit/i }).click();

await page.getByRole('checkbox', { checked: true, name: "Check me" }).check();
```

```python async
await page.get_by_role("button", name=re.compile("submit", re.IGNORECASE)).click()

await page.get_by_role("checkbox", checked=True, name="Check me").check()
```

```python sync
page.get_by_role("button", name=re.compile("submit", re.IGNORECASE)).click()

page.get_by_role("checkbox", checked=True, name="Check me").check()
```

```java
page.getByRole("button", new Page.GetByRoleOptions().setName(Pattern.compile("submit", Pattern.CASE_INSENSITIVE))).click();

page.getByRole("checkbox", new Page.GetByRoleOptions().setChecked(true).setName("Check me"))).check();
```

```csharp
await page.GetByRole("button", new() { Name = new Regex("submit", RegexOptions.IgnoreCase) }).ClickAsync();

await page.GetByRole("checkbox", new() { Checked = true, Name = "Check me" }).CheckAsync();
```

Role locators follow W3C specifications for [ARIA role](https://www.w3.org/TR/wai-aria-1.2/#roles), [ARIA attributes](https://www.w3.org/TR/wai-aria-1.2/#aria-attributes) and [accessible name](https://w3c.github.io/accname/#dfn-accessible-name).

Note that role locators **do not replace** accessibility audits and conformance tests, but rather give early feedback about the ARIA guidelines.

### Locate by label text

Most form controls usually have dedicated labels that could be conveniently used to interact with the form. In this case, you can locate the control by its associated label using [`method: Page.getByLabel`].

For example, consider the following DOM structure.

```html
<label for="password">Password:</label><input type="password">
```

You can fill the input after locating it by the label text:

```js
await page.getByLabel('Password').fill('secret');
```

```java
page.getByLabel("Password").fill("secret");
```

```python async
await page.get_by_label("Password").fill("secret")
```

```python sync
page.get_by_label("Password").fill("secret")
```

```csharp
await page.GetByLabel("Password").FillAsync("secret");
```

### Locate by placeholder text

Inputs may have a placeholder attribute to hint to the user what value should be entered. You can locate such an input using [`method: Page.getByPlaceholder`].

For example, consider the following DOM structure.

```html
 <input id="email" name="email" type="email" placeholder="name@example.com">
```

You can fill the input after locating it by the placeholder text:

```js
await page.getByPlaceholder("name@example.com").fill("playwright@microsoft.com");
```

```java
page.getByPlaceholder("name@example.com").fill("playwright@microsoft.com");
```

```python async
await page.get_by_placeholder("name@example.com").fill("playwright@microsoft.com")
```

```python sync
page.get_by_placeholder("name@example.com").fill("playwright@microsoft.com")
```

```csharp
await page.GetByPlacheolder("name@example.com").FillAsync("playwright@microsoft.com");
```

### Locate by text

The easiest way to find an element is to look for the text it contains. You can match by a substring, exact string, or a regular expression when using [`method: Page.getByText`].

```js
await page.getByText('Log in').click();
await page.getByText('Log in', { exact: true }).click();
await page.getByText(/log in$/i).click();
```
```java
page.getByText("Log in").click();
page.getByText("Log in", new Page.GetByTextOptions().setExact(true)).click();
page.getByText(Pattern.compile("log in$", Pattern.CASE_INSENSITIVE)).click();
```
```python async
await page.get_by_text("Log in").click()
await page.get_by_text("Log in", exact=True).click()
await page.get_by_text(re.compile("Log in", re.IGNORECASE)).click()
```
```python sync
page.get_by_text("Log in").click()
page.get_by_text("Log in", exact=True).click()
page.get_by_text(re.compile("Log in", re.IGNORECASE)).click()
```
```csharp
await page.GetByText("Log in").ClickAsync();
await page.GetByText("Log in", new() { Exact: true }).ClickAsync();
await page.GetByText(new Regex("Log in", RegexOptions.IgnoreCase)).ClickAsync();
```

You can also [filter by text](#filter-by-text) when locating in some other way, for example find a particular item in the list.

```js
await page.getByTestId('product-item').filter({ hasText: 'Playwright Book' }).click();
```
```java
page.getByTestId("product-item").filter(new Locator.FilterOptions().setHasText("Playwright Book")).click();
```
```python async
await page.get_by_test_id("product-item").filter(has_text="Playwright Book").click()
```
```python sync
page.get_by_test_id("product-item").filter(has_text="Playwright Book").click()
```
```csharp
await page.GetByTestId("product-item").Filter(new() { HasText = "Playwright Book" }).ClickAsync();
```

:::note
Matching by text always normalizes whitespace, even with exact match. For example, it turns multiple spaces into one, turns line breaks into spaces and ignores leading and trailing whitespace.
:::

### Locate by alt text

All images should have an `alt` attribute that describes the image. You can locate an image based on the text alternative using [`method: Page.getByAltText`].


For example, consider the following DOM structure.

```html
<img alt="playwright logo" src="/playwright-logo.png" />
```

You can click on the image after locating it by the text alternative:

```js
await page.getByAltText('playwright logo').click();
```

```java
page.getByAltText("playwright logo").click();
```

```python async
await page.get_by_alt_text("playwright logo").click()
```

```python sync
page.get_by_alt_text("playwright logo").click()
```

```csharp
await page.GetByAltText("playwright logo").ClickAsync();
```
### Locate by title

Locate an element with a matching title attribute using [`method: Page.getByTitle`].

For example, consider the following DOM structure.

```html
<span title='Issues count'>25 issues</span>
```

You can check the issues count after locating it by the title text:

```js
await expect(page.getByTitle('Issues count')).toHaveText('25 issues');
```

```java
assertThat(page.getByTitle("Issues count")).hasText("25 issues");
```

```python async
await expect(page.get_by_title("Issues count")).to_have_text("25 issues")
```

```python sync
expect(page.get_by_title("Issues count")).to_have_text("25 issues")
```

```csharp
await Expect(page.GetByTitle("Issues count")).toHaveText("25 issues");
```

### Define explicit contract and use a data-testid attribute

User-facing attributes like text or accessible name can change over time. In this case it is convenient to define explicit test ids and query them with [`method: Page.getByTestId`].

```html
<<<<<<< HEAD
<label for="password">Password:</label><input id="password" type="password">
=======
<button data-testid="directions">Itinéraire</button>
>>>>>>> 2e2698fa
```

```js
await page.getByTestId('directions').click();
```

```java
page.getByTestId("directions").click();
```

```python async
await page.get_by_test_id("directions").click()
```

```python sync
page.get_by_test_id("directions").click()
```

```csharp
await page.GetByTestId("directions").ClickAsync();
```

By default, [`method: Page.getByTestId`] will locate elements based on the `data-testid` attribute, but you can configure it in your test config or calling [`method: Selectors.setTestIdAttribute`].

### Locate in a subtree

You can chain methods that create a locator, like [`method: Page.getByText`] or [`method: Locator.getByRole`], to narrow down the search to a particular part of the page.

For example, consider the following DOM structure:

```html
<div data-testid='product-card'>
  <span>Product 1</span>
  <button>Buy</button>
</div>
<div data-testid='product-card'>
  <span>Product 2</span>
  <button>Buy</button>
</div>
```

For example, we can first find a product card that contains text "Product 2", and then click the button in this specific product card.

```js
const product = page.getByTestId('product-card').filter({ hasText: 'Product 2' });

await product.getByText('Buy').click();
```

```python async
product = page.get_by_test_id("product-card").filter(has_text="Product 2")

await product.getByText("Buy").click()
```

```python sync
product = page.get_by_test_id("product-card").filter(has_text="Product 2")

product.get_by_text("Buy").click()
```

```java
Locator product = page.getByTestId("product-card").filter(new Locator.FilterOptions().setHasText("Product 2"));

product.get_by_text("Buy").click();
```

```csharp
var product = page.GetByTestId("product-card").Filter(new() { HasText = "Product 2" });

await product.GetByText("Buy").clickAsync();
```

### Locate by CSS or XPath selector

Playwright supports CSS and XPath selectors, and auto-detects them if you omit `css=` or `xpath=` prefix. Use [`method: Page.locator`] for this:

```js
await page.locator('css=button').click();
await page.locator('xpath=//button').click();

await page.locator('button').click();
await page.locator('//button').click();
```

```java
page.locator("css=button").click();
page.locator("xpath=//button").click();

page.locator("button").click();
page.locator("//button").click();
```

```python async
await page.locator("css=button").click()
await page.locator("xpath=//button").click()

await page.locator("button").click()
await page.locator("//button").click()
```

```python sync
page.locator("css=button").click()
page.locator("xpath=//button").click()

page.locator("button").click()
page.locator("//button").click()
```

```csharp
await page.Locator('css=button').ClickAsync();
await page.Locator('xpath=//button').ClickAsync();

await page.Locator('button').ClickAsync();
await page.Locator('//button').ClickAsync();
```

XPath and CSS selectors can be tied to the DOM structure or implementation. These selectors can break when the DOM structure changes. Long CSS or XPath chains below are an example of a **bad practice** that leads to unstable tests:

```js
await page.locator('#tsf > div:nth-child(2) > div.A8SBwf > div.RNNXgb > div > div.a4bIc > input').click();

await page.locator('//*[@id="tsf"]/div[2]/div[1]/div[1]/div/div[2]/input').click();
```

```java
page.locator("#tsf > div:nth-child(2) > div.A8SBwf > div.RNNXgb > div > div.a4bIc > input").click();

page.locator("//*[@id='tsf']/div[2]/div[1]/div[1]/div/div[2]/input").click();
```

```python async
await page.locator("#tsf > div:nth-child(2) > div.A8SBwf > div.RNNXgb > div > div.a4bIc > input").click()

await page.locator("//*[@id="tsf"]/div[2]/div[1]/div[1]/div/div[2]/input").click()
```

```python sync
page.locator("#tsf > div:nth-child(2) > div.A8SBwf > div.RNNXgb > div > div.a4bIc > input").click()

page.locator("//*[@id="tsf"]/div[2]/div[1]/div[1]/div/div[2]/input").click()
```

```csharp
await page.Locator("#tsf > div:nth-child(2) > div.A8SBwf > div.RNNXgb > div > div.a4bIc > input").ClickAsync();

await page.Locator("//*[@id='tsf']/div[2]/div[1]/div[1]/div/div[2]/input").ClickAsync();
```

Instead, try to come up with a locator that is close to how user perceives the page or [define an explicit testing contract](#define-explicit-contract-and-use-pagegetbytestidtestid).

### Locate elements that contain other elements

#### Filter by text

Locator can be optionally filtered by text. It will search for a particular string somewhere inside the element, possibly in a descendant element, case-insensitively. You can also pass a regular expression.

```js
await page.getByTestId('product-card').filter({ hasText: 'Product 3' }).click();
await page.getByTestId('product-card').filter({ hasText: /product 3/ }).click();
```
```java
page.getByTestId("product-card").filter(new Locator.FilterOptions().setHasText("Product 3")).click();
page.getByTestId("product-card").filter(new Locator.FilterOptions().setHasText(Pattern.compile("Product 3"))).click();
```
```python async
await page.get_by_test_id("product-card").filter(has_text="Product 3").click()
await page.get_by_test_id("product-card").filter(has_text=re.compile("Product 3")).click()
```
```python sync
page.get_by_test_id("product-card").filter(has_text="Product 3").click()
page.get_by_test_id("product-card").filter(has_text=re.compile("Product 3")).click()
```
```csharp
await page.GetByTestId("product-card").Filter(new() { HasText = "Product 3" }).ClickAsync();
await page.GetByTestId("product-card").Filter(new() { HasText = new Regex("Product 3") }).ClickAsync();
```

#### Filter by another locator

Locators support an option to only select elements that have a descendant matching another locator.

```js
page.getByRole('section').filter({ has: page.getByTestId('subscribe-button') })
```
```java
page.getByRole("section").filter(new Locator.FilterOptions().setHas(page.getByTestId("subscribe-button")))
```
```python async
page.get_by_role("section").filter(has=page.get_by_test_id("subscribe-button"))
```
```python sync
page.get_by_role("section").filter(has=page.get_by_test_id("subscribe-button"))
```
```csharp
page.GetByRole("section"), new() { Has = page.GetByTestId("subscribe-button") })
```

Note that inner locator is matched starting from the outer one, not from the document root.

#### Augment an existing locator

You can filter an existing locator by text or another one, using [`method: Locator.filter`] method, possibly chaining it multiple times.

```js
const rowLocator = page.locator('tr');
// ...
await rowLocator
    .filter({ hasText: 'text in column 1' })
    .filter({ has: page.getByRole('button', { name: 'column 2 button' }) })
    .screenshot();
```
```java
Locator rowLocator = page.locator("tr");
// ...
rowLocator
    .filter(new Locator.FilterOptions().setHasText("text in column 1"))
    .filter(new Locator.FilterOptions().setHas(
        page.getByRole("button", new Page.GetByRoleOptions().setName("column 2 button"))
    ))
    .screenshot();
```
```python async
row_locator = page.locator("tr")
# ...
await row_locator
    .filter(has_text="text in column 1")
    .filter(has=page.get_by_role("button", name="column 2 button"))
    .screenshot()
```
```python sync
row_locator = page.locator("tr")
# ...
row_locator
    .filter(has_text="text in column 1")
    .filter(has=page.get_by_role("button", name="column 2 button"))
    .screenshot()
```
```csharp
var rowLocator = page.Locator("tr");
// ...
await rowLocator
    .Filter(new LocatorFilterOptions { HasText = "text in column 1" })
    .Filter(new LocatorFilterOptions {
        Has = page.GetByRole("button", new() { Name = "column 2 button" } )
    })
    .ScreenshotAsync();
```

### Locate elements in Shadow DOM

All locators in Playwright **by default** work with elements in Shadow DOM. The exceptions are:
- Locating by XPath does not pierce shadow roots.
- [Closed-mode shadow roots](https://developer.mozilla.org/en-US/docs/Web/API/Element/attachShadow#parameters) are not supported.

Consider the following example with a custom web component:
```html
<x-details role=button aria-expanded=true aria-controls=inner-details>
  <div>Title</div>
  #shadow-root
    <div id=inner-details>Details</div>
</x-details>
```

You can locate in the same way as if the shadow root was not present at all.

- Click `<div>Details</div>`
  ```js
  await page.getByText('Details').click();
  ```
  ```java
  page.getByText("Details").click();
  ```
  ```python async
  await page.get_by_text("Details").click()
  ```
  ```python sync
  page.get_by_text("Details").click()
  ```
  ```csharp
  await page.GetByText("Details").ClickAsync();
  ```

- Click `<x-details>`
  ```js
  await page.locator('x-details', { hasText: 'Details' }).click();
  ```
  ```java
  page.locator("x-details", new Page.LocatorOptions().setHasText("Details")).click();
  ```
  ```python async
  await page.locator("x-details", has_text="Details" ).click()
  ```
  ```python sync
  page.locator("x-details", has_text="Details" ).click()
  ```
  ```csharp
  await page.Locator("x-details", new() { HasText = "Details" }).ClickAsync();
  ```

- Ensure that `<x-details>` contains text "Details"
  ```js
  await expect(page.locator('x-details')).toContainText('Details');
  ```
  ```java
  assertThat(page.locator("x-details")).containsText("Details");
  ```
  ```python async
  await expect(page.locator("x-details")).to_contain_text("Details")
  ```
  ```python sync
  expect(page.locator("x-details")).to_contain_text("Details")
  ```
  ```csharp
  await Expect(page.Locator("x-details")).ToContainTextAsync("Details");
  ```

## Lists

You can also use locators to work with the element lists.

```js
// Locate elements, this locator points to a list.
const rows = page.getByRole('listitem');

// Pattern 1: use locator methods to calculate text on the whole list.
const texts = await rows.allTextContents();

// Pattern 2: do something with each element in the list.
const count = await rows.count()
for (let i = 0; i < count; ++i)
  console.log(await rows.nth(i).textContent());

// Pattern 3: resolve locator to elements on page and map them to their text content.
// Note: the code inside evaluateAll runs in page, you can call any DOM apis there.
const texts = await rows.evaluateAll(list => list.map(element => element.textContent));
```

```python async
# Locate elements, this locator points to a list.
rows = page.get_by_role("listitem")

# Pattern 1: use locator methods to calculate text on the whole list.
texts = await rows.all_text_contents()

# Pattern 2: do something with each element in the list.
count = await rows.count()
for i in range(count):
  print(await rows.nth(i).text_content())

# Pattern 3: resolve locator to elements on page and map them to their text content.
# Note: the code inside evaluateAll runs in page, you can call any DOM apis there.
texts = await rows.evaluate_all("list => list.map(element => element.textContent)")
```

```python sync
# Locate elements, this locator points to a list.
rows = page.get_by_role("listitem")

# Pattern 1: use locator methods to calculate text on the whole list.
texts = rows.all_text_contents()

# Pattern 2: do something with each element in the list.
count = rows.count()
for i in range(count):
  print(rows.nth(i).text_content())

# Pattern 3: resolve locator to elements on page and map them to their text content.
# Note: the code inside evaluateAll runs in page, you can call any DOM apis there.
texts = rows.evaluate_all("list => list.map(element => element.textContent)")
```

```java
// Locate elements, this locator points to a list.
Locator rows = page.getByRole("listitem");

// Pattern 1: use locator methods to calculate text on the whole list.
List<String> texts = rows.allTextContents();

// Pattern 2: do something with each element in the list.
int count = rows.count()
for (int i = 0; i < count; ++i)
  System.out.println(rows.nth(i).textContent());

// Pattern 3: resolve locator to elements on page and map them to their text content.
// Note: the code inside evaluateAll runs in page, you can call any DOM apis there.
Object texts = rows.evaluateAll("list => list.map(element => element.textContent)");
```

```csharp
// Locate elements, this locator points to a list.
var rows = page.GetByRole("listitem");

// Pattern 1: use locator methods to calculate text on the whole list.
var texts = await rows.AllTextContentsAsync();

// Pattern 2: do something with each element in the list:
var count = await rows.CountAsync()
for (let i = 0; i < count; ++i)
  Console.WriteLine(await rows.Nth(i).TextContentAsync());

// Pattern 3: resolve locator to elements on page and map them to their text content
// Note: the code inside evaluateAll runs in page, you can call any DOM apis there
var texts = await rows.EvaluateAllAsync("list => list.map(element => element.textContent)");
```

### Picking specific element from a list

If you have a list of identical elements, and the only way to distinguish between them is the order, you can choose a specific element from a list with [`method: Locator.first`], [`method: Locator.last`] or [`method: Locator.nth`].

For example, to click the third item in the list of products:

```js
await page.getByTestId('product-card').nth(3).click();
```

```java
page.getByTestId("product-card").nth(3).click();
```

```python async
await page.get_by_test_id("product-card").nth(3).click()
```

```python sync
page.get_by_test_id("product-card").nth(3).click()
```

```csharp
await page.GetByTestId("product-card").Nth(3).ClickAsync();
```

However, use these methods with caution. Often times, the page might change, and locator will point to a completely different element from the one you expected. Instead, try to come up with a unique locator that will pass the [strictness criteria](#strictness).<|MERGE_RESOLUTION|>--- conflicted
+++ resolved
@@ -250,7 +250,7 @@
 For example, consider the following DOM structure.
 
 ```html
-<label for="password">Password:</label><input type="password">
+<label for="password">Password:</label><input type="password" id="password">
 ```
 
 You can fill the input after locating it by the label text:
@@ -428,11 +428,7 @@
 User-facing attributes like text or accessible name can change over time. In this case it is convenient to define explicit test ids and query them with [`method: Page.getByTestId`].
 
 ```html
-<<<<<<< HEAD
-<label for="password">Password:</label><input id="password" type="password">
-=======
 <button data-testid="directions">Itinéraire</button>
->>>>>>> 2e2698fa
 ```
 
 ```js
