--- conflicted
+++ resolved
@@ -850,15 +850,9 @@
 
 ```csharp
 await page
-<<<<<<< HEAD
     .GetByRole(AriaRole.Article)
     .Filter(new() { HasTextString = "Product 2" })
     .GetByRole(AriaRole.Button, new () { NameString = "Add to cart" })
-=======
-    .GetByRole(AriaRole.Listitem)
-    .Filter(new() { HasText = "Product 2" })
-    .GetByRole(AriaRole.Button, new () { Name = "Add to cart" })
->>>>>>> d63f2542
     .ClickAsync();
 ```
 
