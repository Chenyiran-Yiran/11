--- conflicted
+++ resolved
@@ -8,11 +8,7 @@
     },
     {
       "name": "firefox",
-<<<<<<< HEAD
       "revision": "1259",
-=======
-      "revision": "1258",
->>>>>>> 1c10c4cb
       "installByDefault": true
     },
     {
