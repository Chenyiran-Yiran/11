name: "tests 2"

on:
  push:
    branches:
      - main
      - release-*
  pull_request:
    paths-ignore:
      - 'browser_patches/**'
      - 'docs/**'
    types: [ labeled ]
    branches:
      - main
      - release-*

env:
  # Force terminal colors. @see https://www.npmjs.com/package/colors
  FORCE_COLOR: 1
  FLAKINESS_CONNECTION_STRING: ${{ secrets.FLAKINESS_CONNECTION_STRING }}

jobs:
  test_linux:
    name: ${{ matrix.os }} (${{ matrix.browser }})
    strategy:
      fail-fast: false
      matrix:
        browser: [chromium, firefox, webkit]
        os: [ubuntu-18.04]
    runs-on: ${{ matrix.os }}
    steps:
    - uses: actions/checkout@v2
    - uses: actions/setup-node@v2
      with:
        node-version: 14
    - run: npm i -g npm@8
    - run: npm ci
      env:
        DEBUG: pw:install
        PLAYWRIGHT_SKIP_BROWSER_DOWNLOAD: 1
    - run: npm run build
    - run: npx playwright install --with-deps ${{ matrix.browser }} chromium
    - run: xvfb-run --auto-servernum --server-args="-screen 0 1280x960x24" -- npm run test -- --project=${{ matrix.browser }}
    - run: node tests/config/checkCoverage.js ${{ matrix.browser }}
    - run: ./utils/upload_flakiness_dashboard.sh ./test-results/report.json
      if: always()
    - uses: actions/upload-artifact@v1
      if: always()
      with:
        name: ${{ matrix.browser }}-${{ matrix.os }}-test-results
        path: test-results

  test_mac:
    name: ${{ matrix.os }} (${{ matrix.browser }})
    strategy:
      fail-fast: false
      matrix:
        os: [macos-10.15, macos-11.0]
        browser: [chromium, firefox, webkit]
    runs-on: ${{ matrix.os }}
    steps:
    - uses: actions/checkout@v2
    - uses: actions/setup-node@v2
      with:
        node-version: 14
    - run: npm i -g npm@8
    - run: npm ci
      env:
        DEBUG: pw:install
        PLAYWRIGHT_SKIP_BROWSER_DOWNLOAD: 1
    - run: npm run build
    - run: npx playwright install --with-deps ${{ matrix.browser }} chromium
    - run: npm run test -- --project=${{ matrix.browser }}
    - run: ./utils/upload_flakiness_dashboard.sh ./test-results/report.json
      if: always()
    - uses: actions/upload-artifact@v1
      if: ${{ always() }}
      with:
        name: ${{ matrix.browser }}-${{ matrix.os }}-test-results
        path: test-results

  test_win:
    name: "Windows"
    strategy:
      fail-fast: false
      matrix:
        browser: [chromium, firefox, webkit]
    runs-on: windows-latest
    steps:
    - uses: actions/checkout@v2
    - uses: actions/setup-node@v2
      with:
        node-version: 14
    - run: npm i -g npm@8
    - run: npm ci
      env:
        DEBUG: pw:install
        PLAYWRIGHT_SKIP_BROWSER_DOWNLOAD: 1
    - run: npm run build
    - run: npx playwright install --with-deps ${{ matrix.browser }} chromium
    - run: npm run test -- --project=${{ matrix.browser }}
      shell: bash
    - run: ./utils/upload_flakiness_dashboard.sh ./test-results/report.json
      if: always()
      shell: bash
    - uses: actions/upload-artifact@v1
      if: ${{ always() }}
      with:
        name: ${{ matrix.browser }}-win-test-results
        path: test-results

  test-package-installations:
    name: "Installation Test ${{ matrix.os }} (${{ matrix.node_version }})"
    runs-on: ${{ matrix.os  }}
    strategy:
      fail-fast: false
      matrix:
        os:
        - ubuntu-latest
        - macos-latest
        - windows-latest
        node_version:
<<<<<<< HEAD
=======
        - "^14.1.0"  # pre 14.1, zip extraction was broken (https://github.com/microsoft/playwright/issues/1988)
        - "^16.0.0"
>>>>>>> c0f09790
        - "^18.0.0"
        include:
        - os: ubuntu-latest
          node_version: "12.0.0"
        - os: ubuntu-latest
          node_version: "^12.0.0"
        - os: ubuntu-latest
          node_version: "^14.1.0"  # pre 14.1, zip extraction was broken (https://github.com/microsoft/playwright/issues/1988)
        - os: ubuntu-latest
          node_version: "^16.0.0"
    timeout-minutes: 30
    steps:
    - uses: actions/checkout@v2
    - uses: actions/setup-node@v2
      with:
        node-version: ${{ matrix.node_version }}
    - run: npm i -g npm@8
    - run: npm ci
      env:
        DEBUG: pw:install
    - run: npm run build
    - run: npx playwright install-deps
    - run: npm run itest
      if: matrix.os != 'ubuntu-latest'
    - run: xvfb-run --auto-servernum --server-args="-screen 0 1280x960x24" -- npm run itest
      if: matrix.os == 'ubuntu-latest'

  headful_linux:
    name: "Headful Linux"
    strategy:
      fail-fast: false
      matrix:
        browser: [chromium, firefox, webkit]
    runs-on: ubuntu-20.04
    steps:
    - uses: actions/checkout@v2
    - uses: actions/setup-node@v2
      with:
        node-version: 14
    - run: npm i -g npm@8
    - run: npm ci
      env:
        DEBUG: pw:install
        PLAYWRIGHT_SKIP_BROWSER_DOWNLOAD: 1
    - run: npm run build
    - run: npx playwright install --with-deps ${{ matrix.browser }} chromium
    - run: xvfb-run --auto-servernum --server-args="-screen 0 1280x960x24" -- npm run test -- --project=${{ matrix.browser }}
      if: ${{ always() }}
      env:
        HEADFUL: 1
    - run: ./utils/upload_flakiness_dashboard.sh ./test-results/report.json
      if: always()
    - uses: actions/upload-artifact@v1
      if: ${{ always() }}
      with:
        name: headful-${{ matrix.browser }}-linux-test-results
        path: test-results

  transport_linux:
    name: "Transport"
    strategy:
      fail-fast: false
      matrix:
        mode: [driver, service]
    runs-on: ubuntu-20.04
    steps:
    - uses: actions/checkout@v2
    - uses: actions/setup-node@v2
      with:
        node-version: 14
    - run: npm i -g npm@8
    - run: npm ci
      env:
        DEBUG: pw:install
        PLAYWRIGHT_SKIP_BROWSER_DOWNLOAD: 1
    - run: npm run build
    - run: npx playwright install --with-deps chromium
    - run: xvfb-run --auto-servernum --server-args="-screen 0 1280x960x24" -- npm run test -- --project='Chromium page tests'
      if: matrix.mode == 'service'
      env:
        PWTEST_MODE: ${{ matrix.mode }}
    - run: xvfb-run --auto-servernum --server-args="-screen 0 1280x960x24" -- npm run ctest
      if: matrix.mode != 'service'
      env:
        PWTEST_MODE: ${{ matrix.mode }}
    - run: ./utils/upload_flakiness_dashboard.sh ./test-results/report.json
      if: always()
    - uses: actions/upload-artifact@v1
      if: ${{ always() }}
      with:
        name: mode-${{ matrix.mode }}-linux-test-results
        path: test-results

  tracing_linux:
    name: "Tracing"
    strategy:
      fail-fast: false
      matrix:
        browser: [chromium, firefox, webkit]
    runs-on: ubuntu-20.04
    steps:
    - uses: actions/checkout@v2
    - uses: actions/setup-node@v2
      with:
        node-version: 14
    - run: npm i -g npm@8
    - run: npm ci
      env:
        DEBUG: pw:install
        PLAYWRIGHT_SKIP_BROWSER_DOWNLOAD: 1
    - run: npm run build
    - run: npx playwright install --with-deps ${{ matrix.browser }} chromium
    - run: xvfb-run --auto-servernum --server-args="-screen 0 1280x960x24" -- npm run test -- --project=${{ matrix.browser }}
      env:
        PWTEST_TRACE: 1
    - run: ./utils/upload_flakiness_dashboard.sh ./test-results/report.json
      if: always()

  chrome_stable_linux:
    name: "Chrome Stable (Linux)"
    runs-on: ubuntu-20.04
    steps:
    - uses: actions/checkout@v2
    - uses: actions/setup-node@v2
      with:
        node-version: 14
    - run: npm i -g npm@8
    - run: npm ci
      env:
        PLAYWRIGHT_SKIP_BROWSER_DOWNLOAD: 1
    - run: npm run build
    - run: npx playwright install --with-deps chrome
    - run: xvfb-run --auto-servernum --server-args="-screen 0 1280x960x24" -- npm run ctest
      env:
        PWTEST_CHANNEL: chrome
    - run: ./utils/upload_flakiness_dashboard.sh ./test-results/report.json
      if: always()
    - uses: actions/upload-artifact@v1
      if: ${{ always() }}
      with:
        name: chrome-stable-linux-test-results
        path: test-results

  chrome_stable_win:
    name: "Chrome Stable (Win)"
    runs-on: windows-latest
    steps:
    - uses: actions/checkout@v2
    - uses: actions/setup-node@v2
      with:
        node-version: 14
    - run: npm i -g npm@8
    - run: npm ci
      env:
        PLAYWRIGHT_SKIP_BROWSER_DOWNLOAD: 1
    - run: npm run build
    - run: npx playwright install --with-deps chrome
    - run: npm run ctest
      shell: bash
      env:
        PWTEST_CHANNEL: chrome
    - run: ./utils/upload_flakiness_dashboard.sh ./test-results/report.json
      if: always()
      shell: bash
    - uses: actions/upload-artifact@v1
      if: ${{ always() }}
      with:
        name: chrome-stable-win-test-results
        path: test-results

  chrome_stable_mac:
    name: "Chrome Stable (Mac)"
    runs-on: macos-10.15
    steps:
    - uses: actions/checkout@v2
    - uses: actions/setup-node@v2
      with:
        node-version: 14
    - run: npm i -g npm@8
    - run: npm ci
      env:
        PLAYWRIGHT_SKIP_BROWSER_DOWNLOAD: 1
    - run: npm run build
    - run: npx playwright install --with-deps chrome
    - run: npm run ctest
      env:
        PWTEST_CHANNEL: chrome
    - run: ./utils/upload_flakiness_dashboard.sh ./test-results/report.json
      if: always()
    - uses: actions/upload-artifact@v1
      if: ${{ always() }}
      with:
        name: chrome-stable-mac-test-results
        path: test-results

  chromium_tot_linux:
    name: "Chromium TOT (Linux)"
    runs-on: ubuntu-20.04
    steps:
    - uses: actions/checkout@v2
    - uses: actions/setup-node@v2
      with:
        node-version: 14
    - run: npm i -g npm@8
    - run: npm ci
      env:
        PLAYWRIGHT_SKIP_BROWSER_DOWNLOAD: 1
    - run: npm run build
    - run: npx playwright install --with-deps chromium-tip-of-tree
    - run: xvfb-run --auto-servernum --server-args="-screen 0 1280x960x24" -- npm run ctest
      env:
        PWTEST_CHANNEL: chromium-tip-of-tree
    - run: ./utils/upload_flakiness_dashboard.sh ./test-results/report.json
      if: always()
    - uses: actions/upload-artifact@v1
      if: ${{ always() }}
      with:
        name: chromium-tot-linux-test-results
        path: test-results

  chromium_tot_win:
    name: "Chromium TOT (Win)"
    runs-on: windows-latest
    steps:
    - uses: actions/checkout@v2
    - uses: actions/setup-node@v2
      with:
        node-version: 14
    - run: npm i -g npm@8
    - run: npm ci
      env:
        PLAYWRIGHT_SKIP_BROWSER_DOWNLOAD: 1
    - run: npm run build
    - run: npx playwright install --with-deps chromium-tip-of-tree
    - run: npm run ctest
      shell: bash
      env:
        PWTEST_CHANNEL: chromium-tip-of-tree
    - run: ./utils/upload_flakiness_dashboard.sh ./test-results/report.json
      if: always()
      shell: bash
    - uses: actions/upload-artifact@v1
      if: ${{ always() }}
      with:
        name: chromium-tot-win-test-results
        path: test-results

  chromium_tot_mac:
    name: "Chromium TOT (Mac)"
    runs-on: macos-10.15
    steps:
    - uses: actions/checkout@v2
    - uses: actions/setup-node@v2
      with:
        node-version: 14
    - run: npm i -g npm@8
    - run: npm ci
      env:
        PLAYWRIGHT_SKIP_BROWSER_DOWNLOAD: 1
    - run: npm run build
    - run: npx playwright install --with-deps chromium-tip-of-tree
    - run: npm run ctest
      env:
        PWTEST_CHANNEL: chromium-tip-of-tree
    - run: ./utils/upload_flakiness_dashboard.sh ./test-results/report.json
      if: always()
    - uses: actions/upload-artifact@v1
      if: ${{ always() }}
      with:
        name: chromium-tot-mac-test-results
        path: test-results

  firefox_beta_linux:
    name: "Firefox Beta (Linux)"
    runs-on: ubuntu-20.04
    steps:
    - uses: actions/checkout@v2
    - uses: actions/setup-node@v2
      with:
        node-version: 14
    - run: npm i -g npm@8
    - run: npm ci
      env:
        PLAYWRIGHT_SKIP_BROWSER_DOWNLOAD: 1
    - run: npm run build
    - run: npx playwright install --with-deps firefox-beta chromium
    - run: xvfb-run --auto-servernum --server-args="-screen 0 1280x960x24" -- npm run ftest
      env:
        PWTEST_CHANNEL: firefox-beta
    - run: ./utils/upload_flakiness_dashboard.sh ./test-results/report.json
      if: always()
    - uses: actions/upload-artifact@v1
      if: ${{ always() }}
      with:
        name: firefox-beta-linux-test-results
        path: test-results

  firefox_beta_win:
    name: "Firefox Beta (Win)"
    runs-on: windows-latest
    steps:
    - uses: actions/checkout@v2
    - uses: actions/setup-node@v2
      with:
        node-version: 14
    - run: npm i -g npm@8
    - run: npm ci
      env:
        PLAYWRIGHT_SKIP_BROWSER_DOWNLOAD: 1
    - run: npm run build
    - run: npx playwright install --with-deps firefox-beta chromium
    - run: npm run ftest
      shell: bash
      env:
        PWTEST_CHANNEL: firefox-beta
    - run: ./utils/upload_flakiness_dashboard.sh ./test-results/report.json
      if: always()
      shell: bash
    - uses: actions/upload-artifact@v1
      if: ${{ always() }}
      with:
        name: firefox-beta-win-test-results
        path: test-results

  firefox_beta_mac:
    name: "Firefox Beta (Mac)"
    runs-on: macos-10.15
    steps:
    - uses: actions/checkout@v2
    - uses: actions/setup-node@v2
      with:
        node-version: 14
    - run: npm i -g npm@8
    - run: npm ci
      env:
        PLAYWRIGHT_SKIP_BROWSER_DOWNLOAD: 1
    - run: npm run build
    - run: npx playwright install --with-deps firefox-beta chromium
    - run: npm run ftest
      env:
        PWTEST_CHANNEL: firefox-beta
    - run: ./utils/upload_flakiness_dashboard.sh ./test-results/report.json
      if: always()
    - uses: actions/upload-artifact@v1
      if: ${{ always() }}
      with:
        name: firefox-beta-mac-test-results
        path: test-results

  edge_stable_mac:
    name: "Edge Stable (Mac)"
    runs-on: macos-10.15
    steps:
    - uses: actions/checkout@v2
    - uses: actions/setup-node@v2
      with:
        node-version: 14
    - run: npm i -g npm@8
    - run: npm ci
      env:
        PLAYWRIGHT_SKIP_BROWSER_DOWNLOAD: 1
    - run: npm run build
    - run: npx playwright install --with-deps msedge
    - run: npm run ctest
      env:
        PWTEST_CHANNEL: msedge
    - run: ./utils/upload_flakiness_dashboard.sh ./test-results/report.json
      if: always()
    - uses: actions/upload-artifact@v1
      if: ${{ always() }}
      with:
        name: msedge-stable-mac-test-results
        path: test-results


  edge_stable_win:
    name: "Edge Stable (Win)"
    runs-on: windows-latest
    steps:
    - uses: actions/checkout@v2
    - uses: actions/setup-node@v2
      with:
        node-version: 14
    - run: npm i -g npm@8
    - run: npm ci
      env:
        PLAYWRIGHT_SKIP_BROWSER_DOWNLOAD: 1
    - run: npm run build
    - run: npx playwright install --with-deps msedge
    - run: npm run ctest
      shell: bash
      env:
        PWTEST_CHANNEL: msedge
    - uses: actions/upload-artifact@v1
      if: ${{ always() }}
      with:
        name: edge-stable-win-test-results
        path: test-results

  edge_stable_linux:
    name: "Edge Stable (Linux)"
    runs-on: ubuntu-20.04
    steps:
    - uses: actions/checkout@v2
    - uses: actions/setup-node@v2
      with:
        node-version: 14
    - run: npm i -g npm@8
    - run: npm ci
      env:
        PLAYWRIGHT_SKIP_BROWSER_DOWNLOAD: 1
    - run: npm run build
    - run: npx playwright install --with-deps msedge
    - run: xvfb-run --auto-servernum --server-args="-screen 0 1280x960x24" -- npm run ctest
      env:
        PWTEST_CHANNEL: msedge
    - run: ./utils/upload_flakiness_dashboard.sh ./test-results/report.json
      if: always()
    - uses: actions/upload-artifact@v1
      if: ${{ always() }}
      with:
        name: edge-stable-linux-test-results
        path: test-results

  edge_beta_mac:
    name: "Edge Beta (Mac)"
    runs-on: macos-10.15
    steps:
    - uses: actions/checkout@v2
    - uses: actions/setup-node@v2
      with:
        node-version: 14
    - run: npm i -g npm@8
    - run: npm ci
      env:
        PLAYWRIGHT_SKIP_BROWSER_DOWNLOAD: 1
    - run: npm run build
    - run: npx playwright install --with-deps msedge-beta
    - run: npm run ctest
      env:
        PWTEST_CHANNEL: msedge-beta
    - run: ./utils/upload_flakiness_dashboard.sh ./test-results/report.json
      if: always()
    - uses: actions/upload-artifact@v1
      if: ${{ always() }}
      with:
        name: msedge-beta-mac-test-results
        path: test-results

  edge_beta_win:
    name: "Edge Beta (Win)"
    runs-on: windows-latest
    steps:
    - uses: actions/checkout@v2
    - uses: actions/setup-node@v2
      with:
        node-version: 14
    - run: npm i -g npm@8
    - run: npm ci
      env:
        PLAYWRIGHT_SKIP_BROWSER_DOWNLOAD: 1
    - run: npm run build
    - run: npx playwright install --with-deps msedge-beta
    - run: npm run ctest
      shell: bash
      env:
        PWTEST_CHANNEL: msedge-beta
    - uses: actions/upload-artifact@v1
      if: ${{ always() }}
      with:
        name: edge-beta-win-test-results
        path: test-results

  edge_beta_linux:
    name: "Edge Beta (Linux)"
    runs-on: ubuntu-20.04
    steps:
    - uses: actions/checkout@v2
    - uses: actions/setup-node@v2
      with:
        node-version: 14
    - run: npm i -g npm@8
    - run: npm ci
      env:
        PLAYWRIGHT_SKIP_BROWSER_DOWNLOAD: 1
    - run: npm run build
    - run: npx playwright install --with-deps msedge-beta
    - run: xvfb-run --auto-servernum --server-args="-screen 0 1280x960x24" -- npm run ctest
      env:
        PWTEST_CHANNEL: msedge-beta
    - run: ./utils/upload_flakiness_dashboard.sh ./test-results/report.json
      if: always()
    - uses: actions/upload-artifact@v1
      if: ${{ always() }}
      with:
        name: edge-beta-linux-test-results
        path: test-results

  edge_dev_mac:
    name: "Edge Dev (Mac)"
    runs-on: macos-10.15
    steps:
    - uses: actions/checkout@v2
    - uses: actions/setup-node@v2
      with:
        node-version: 14
    - run: npm i -g npm@8
    - run: npm ci
      env:
        PLAYWRIGHT_SKIP_BROWSER_DOWNLOAD: 1
    - run: npm run build
    - run: npx playwright install --with-deps msedge-dev
    - run: npm run ctest
      env:
        PWTEST_CHANNEL: msedge-dev
    - run: ./utils/upload_flakiness_dashboard.sh ./test-results/report.json
      if: always()
    - uses: actions/upload-artifact@v1
      if: ${{ always() }}
      with:
        name: msedge-dev-mac-test-results
        path: test-results

  edge_dev_win:
    name: "Edge Dev (Win)"
    runs-on: windows-latest
    steps:
    - uses: actions/checkout@v2
    - uses: actions/setup-node@v2
      with:
        node-version: 14
    - run: npm i -g npm@8
    - run: npm ci
      env:
        PLAYWRIGHT_SKIP_BROWSER_DOWNLOAD: 1
    - run: npm run build
    - run: npx playwright install --with-deps msedge-dev
    - run: npm run ctest
      shell: bash
      env:
        PWTEST_CHANNEL: msedge-dev
    - uses: actions/upload-artifact@v1
      if: ${{ always() }}
      with:
        name: edge-dev-win-test-results
        path: test-results

  edge_dev_linux:
    name: "Edge Dev (Linux)"
    runs-on: ubuntu-20.04
    steps:
    - uses: actions/checkout@v2
    - uses: actions/setup-node@v2
      with:
        node-version: 14
    - run: npm i -g npm@8
    - run: npm ci
      env:
        PLAYWRIGHT_SKIP_BROWSER_DOWNLOAD: 1
    - run: npm run build
    - run: npx playwright install --with-deps msedge-dev
    - run: xvfb-run --auto-servernum --server-args="-screen 0 1280x960x24" -- npm run ctest
      env:
        PWTEST_CHANNEL: msedge-dev
    - run: ./utils/upload_flakiness_dashboard.sh ./test-results/report.json
      if: always()
    - uses: actions/upload-artifact@v1
      if: ${{ always() }}
      with:
        name: edge-dev-linux-test-results
        path: test-results

  chrome_beta_linux:
    name: "Chrome Beta (Linux)"
    runs-on: ubuntu-20.04
    steps:
    - uses: actions/checkout@v2
    - uses: actions/setup-node@v2
      with:
        node-version: 14
    - run: npm i -g npm@8
    - run: npm ci
      env:
        PLAYWRIGHT_SKIP_BROWSER_DOWNLOAD: 1
    - run: npm run build
    - run: npx playwright install --with-deps chrome-beta
    - run: xvfb-run --auto-servernum --server-args="-screen 0 1280x960x24" -- npm run ctest
      env:
        PWTEST_CHANNEL: chrome-beta
    - run: ./utils/upload_flakiness_dashboard.sh ./test-results/report.json
      if: always()
    - uses: actions/upload-artifact@v1
      if: ${{ always() }}
      with:
        name: chrome-beta-linux-test-results
        path: test-results

  chrome_beta_win:
    name: "Chrome Beta (Win)"
    runs-on: windows-latest
    steps:
    - uses: actions/checkout@v2
    - uses: actions/setup-node@v2
      with:
        node-version: 14
    - run: npm i -g npm@8
    - run: npm ci
      env:
        PLAYWRIGHT_SKIP_BROWSER_DOWNLOAD: 1
    - run: npm run build
    - run: npx playwright install --with-deps chrome-beta
    - run: npm run ctest
      shell: bash
      env:
        PWTEST_CHANNEL: chrome-beta
    - run: ./utils/upload_flakiness_dashboard.sh ./test-results/report.json
      if: always()
      shell: bash
    - uses: actions/upload-artifact@v1
      if: ${{ always() }}
      with:
        name: chrome-beta-win-test-results
        path: test-results

  chrome_beta_mac:
    name: "Chrome Beta (Mac)"
    runs-on: macos-10.15
    steps:
    - uses: actions/checkout@v2
    - uses: actions/setup-node@v2
      with:
        node-version: 14
    - run: npm i -g npm@8
    - run: npm ci
      env:
        PLAYWRIGHT_SKIP_BROWSER_DOWNLOAD: 1
    - run: npm run build
    - run: npx playwright install --with-deps chrome-beta
    - run: npm run ctest
      env:
        PWTEST_CHANNEL: chrome-beta
    - run: ./utils/upload_flakiness_dashboard.sh ./test-results/report.json
      if: always()
    - uses: actions/upload-artifact@v1
      if: ${{ always() }}
      with:
        name: chrome-beta-mac-test-results
        path: test-results

  test_electron:
    name: "Electron Linux"
    runs-on: ubuntu-20.04
    steps:
    - uses: actions/checkout@v2
    - uses: actions/setup-node@v2
      with:
        node-version: 14
    - run: npm i -g npm@8
    - run: npm ci
      env:
        PLAYWRIGHT_SKIP_BROWSER_DOWNLOAD: 1
    - run: npm run build
    - run: npx playwright install --with-deps chromium
    - run: xvfb-run --auto-servernum --server-args="-screen 0 1280x960x24" -- npm run etest
    - run: node tests/config/checkCoverage.js electron
    - run: ./utils/upload_flakiness_dashboard.sh ./test-results/report.json
      if: always()
    - uses: actions/upload-artifact@v1
      if: ${{ always() }}
      with:
        name: electron-linux-test-results
        path: test-results

  build-playwright-driver:
    name: "build-playwright-driver"
    runs-on: ubuntu-20.04
    steps:
    - uses: actions/checkout@v2
    - uses: actions/setup-node@v2
      with:
        node-version: 14
    - run: npm i -g npm@8
    - run: npm ci
    - run: npm run build
    - run: npx playwright install-deps
    - run: utils/build/build-playwright-driver.sh<|MERGE_RESOLUTION|>--- conflicted
+++ resolved
@@ -120,17 +120,8 @@
         - macos-latest
         - windows-latest
         node_version:
-<<<<<<< HEAD
-=======
-        - "^14.1.0"  # pre 14.1, zip extraction was broken (https://github.com/microsoft/playwright/issues/1988)
-        - "^16.0.0"
->>>>>>> c0f09790
         - "^18.0.0"
         include:
-        - os: ubuntu-latest
-          node_version: "12.0.0"
-        - os: ubuntu-latest
-          node_version: "^12.0.0"
         - os: ubuntu-latest
           node_version: "^14.1.0"  # pre 14.1, zip extraction was broken (https://github.com/microsoft/playwright/issues/1988)
         - os: ubuntu-latest
