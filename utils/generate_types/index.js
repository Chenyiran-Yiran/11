--- conflicted
+++ resolved
@@ -587,8 +587,10 @@
     const documentation = coreDocumentation.mergeWith(testDocumentation).mergeWith(reporterDocumentation);
     const generator = new TypesGenerator({
       documentation,
-<<<<<<< HEAD
-      classNamesToGenerate: new Set(reporterDocumentation.classesArray.map(cls => cls.name)),
+      doNotGenerate: new Set([
+        ...coreDocumentation.classesArray.map(cls => cls.name),
+        ...testDocumentation.classesArray.map(cls => cls.name),
+      ]),
       ignoreMissing: new Set([
         'FullResult',
         'JSONReport',
@@ -598,13 +600,6 @@
         'JSONReportTestResult',
         'JSONReportTestStep',
       ]),
-=======
-      doNotGenerate: new Set([
-        ...coreDocumentation.classesArray.map(cls => cls.name),
-        ...testDocumentation.classesArray.map(cls => cls.name),
-      ]),
-      ignoreMissing: new Set(['FullResult']),
->>>>>>> 562fd989
       includeExperimental,
     });
     return await generator.generateTypes(path.join(__dirname, 'overrides-testReporter.d.ts'));
