--- conflicted
+++ resolved
@@ -90,10 +90,6 @@
     this.PREFIX = `${protocol}://localhost:${port}`;
     this.CROSS_PROCESS_PREFIX = `${protocol}://127.0.0.1:${port}`;
     this.EMPTY_PAGE = `${protocol}://localhost:${port}/empty.html`;
-<<<<<<< HEAD
-
-=======
->>>>>>> 283bc2c7
   }
 
   _onSocket(socket) {
