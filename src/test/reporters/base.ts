--- conflicted
+++ resolved
@@ -24,30 +24,25 @@
 
 const stackUtils = new StackUtils();
 
-<<<<<<< HEAD
 export type TestResultOutput = { chunk: string | Buffer, type: 'stdout' | 'stderr' };
 export const kOutputSymbol = Symbol('output');
-
-export type Position = {
-  column: number;
-  line: number;
-};
+export type PositionInFile = { column: number; line: number };
 
 type Annotation = {
   filePath: string;
   title: string;
   message: string;
-  position?: Position;
+  position?: PositionInFile;
 };
 
 type FailureDetails = {
   tokens: string[];
-  position?: Position;
+  position?: PositionInFile;
 };
 
 type ErrorDetails = {
   message: string;
-  position?: Position;
+  position?: PositionInFile;
 };
 
 type TestSummary = {
@@ -58,11 +53,6 @@
   flaky: TestCase[];
   failuresToPrint: TestCase[];
 };
-=======
-type TestResultOutput = { chunk: string | Buffer, type: 'stdout' | 'stderr' };
-export type PositionInFile = { column: number; line: number };
-const kOutputSymbol = Symbol('output');
->>>>>>> 5e3ad63b
 
 export class BaseReporter implements Reporter  {
   duration = 0;
@@ -331,33 +321,18 @@
 
 export function formatError(error: TestError, file?: string): ErrorDetails {
   const stack = error.stack;
-<<<<<<< HEAD
-  const tokens = [];
-  let position: Position | undefined;
-
-  if (stack) {
-    tokens.push('');
-    const lines = stack.split('\n');
-    let firstStackLine = lines.findIndex(line => line.startsWith('    at '));
-    if (firstStackLine === -1)
-      firstStackLine = lines.length;
-    tokens.push(lines.slice(0, firstStackLine).join('\n'));
-    const stackLines = lines.slice(firstStackLine);
-    position = file ? positionInFile(stackLines, file) : undefined;
-    if (position) {
-      const source = fs.readFileSync(file!, 'utf8');
-=======
   const tokens = [''];
+  let positionInFile: PositionInFile | undefined;
   if (stack) {
     const { message, stackLines, position } = prepareErrorStack(
         stack,
         file
     );
+    positionInFile = position;
     tokens.push(message);
 
     const codeFrame = generateCodeFrame(file, position);
     if (codeFrame) {
->>>>>>> 5e3ad63b
       tokens.push('');
       tokens.push(codeFrame);
     }
@@ -369,7 +344,7 @@
     tokens.push(error.value);
   }
   return {
-    position,
+    position: positionInFile,
     message: tokens.join('\n'),
   };
 }
@@ -384,9 +359,6 @@
   return lines.replace(/^(?=.+$)/gm, tab);
 }
 
-<<<<<<< HEAD
-function positionInFile(stackLines: string[], file: string): Position | undefined {
-=======
 function generateCodeFrame(file?: string, position?: PositionInFile): string | undefined {
   if (!position || !file)
     return;
@@ -419,8 +391,7 @@
   };
 }
 
-function positionInFile(stackLines: string[], file: string): { column: number; line: number; } | undefined {
->>>>>>> 5e3ad63b
+function positionInFile(stackLines: string[], file: string): PositionInFile | undefined {
   // Stack will have /private/var/folders instead of /var/folders on Mac.
   file = fs.realpathSync(file);
   for (const line of stackLines) {
