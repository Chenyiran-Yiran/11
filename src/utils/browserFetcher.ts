--- conflicted
+++ resolved
@@ -33,31 +33,10 @@
   const url = downloadURL;
   const zipPath = path.join(os.tmpdir(), downloadFileName);
   try {
-<<<<<<< HEAD
     await download(url, zipPath, {
       progressBarName,
       log: debugLogger.log.bind(debugLogger, 'install')
     });
-=======
-    for (let attempt = 1, N = 3; attempt <= N; ++attempt) {
-      debugLogger.log('install', `downloading ${progressBarName} - attempt #${attempt}`);
-      const { error } = await downloadFile(url, zipPath, { progressCallback: progress, log: debugLogger.log.bind(debugLogger, 'install') });
-      if (!error) {
-        debugLogger.log('install', `SUCCESS downloading ${progressBarName}`);
-        break;
-      }
-      const errorMessage = typeof error === 'object' && typeof error.message === 'string' ? error.message : '';
-      debugLogger.log('install', `attempt #${attempt} - ERROR: ${errorMessage}`);
-      if (attempt < N && (errorMessage.includes('ECONNRESET') || errorMessage.includes('ETIMEDOUT'))) {
-        // Maximum delay is 3rd retry: 1337.5ms
-        const millis = (Math.random() * 200) + (250 * Math.pow(1.5, attempt));
-        debugLogger.log('install', `sleeping ${millis}ms before retry...`);
-        await new Promise(c => setTimeout(c, millis));
-      } else {
-        throw error;
-      }
-    }
->>>>>>> 563652cc
     debugLogger.log('install', `extracting archive`);
     debugLogger.log('install', `-- zip: ${zipPath}`);
     debugLogger.log('install', `-- location: ${browserDirectory}`);
