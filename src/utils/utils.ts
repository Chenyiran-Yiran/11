/**
 * Copyright (c) Microsoft Corporation.
 *
 * Licensed under the Apache License, Version 2.0 (the "License");
 * you may not use this file except in compliance with the License.
 * You may obtain a copy of the License at
 *
 * http://www.apache.org/licenses/LICENSE-2.0
 *
 * Unless required by applicable law or agreed to in writing, software
 * distributed under the License is distributed on an "AS IS" BASIS,
 * WITHOUT WARRANTIES OR CONDITIONS OF ANY KIND, either express or implied.
 * See the License for the specific language governing permissions and
 * limitations under the License.
 */

import path from 'path';
import fs from 'fs';
import stream from 'stream';
import removeFolder from 'rimraf';
import * as crypto from 'crypto';
import os from 'os';
import http from 'http';
import https from 'https';
import { spawn, SpawnOptions } from 'child_process';
import { getProxyForUrl } from 'proxy-from-env';
import * as URL from 'url';
import { getUbuntuVersionSync } from './ubuntuVersion';
import { NameValue } from '../protocol/channels';
import ProgressBar from 'progress';

// `https-proxy-agent` v5 is written in TypeScript and exposes generated types.
// However, as of June 2020, its types are generated with tsconfig that enables
// `esModuleInterop` option.
//
// As a result, we can't depend on the package unless we enable the option
// for our codebase. Instead of doing this, we abuse "require" to import module
// without types.
const ProxyAgent = require('https-proxy-agent');

export const existsAsync = (path: string): Promise<boolean> => new Promise(resolve => fs.stat(path, err => resolve(!err)));

type HTTPRequestParams = {
  url: string,
  method?: string,
  headers?: http.OutgoingHttpHeaders,
  data?: string | Buffer,
  timeout?: number,
};

function httpRequest(params: HTTPRequestParams, onResponse: (r: http.IncomingMessage) => void, onError: (error: Error) => void) {
  const parsedUrl = URL.parse(params.url);
  let options: https.RequestOptions = { ...parsedUrl };
  options.method = params.method || 'GET';
  options.headers = params.headers;

  const proxyURL = getProxyForUrl(params.url);
  if (proxyURL) {
    if (params.url.startsWith('http:')) {
      const proxy = URL.parse(proxyURL);
      options = {
        path: parsedUrl.href,
        host: proxy.hostname,
        port: proxy.port,
      };
    } else {
      const parsedProxyURL = URL.parse(proxyURL);
      (parsedProxyURL as any).secureProxy = parsedProxyURL.protocol === 'https:';

      options.agent = new ProxyAgent(parsedProxyURL);
      options.rejectUnauthorized = false;
    }
  }

  const requestCallback = (res: http.IncomingMessage) => {
    const statusCode = res.statusCode || 0;
    if (statusCode >= 300 && statusCode < 400 && res.headers.location)
      httpRequest({ ...params, url: res.headers.location }, onResponse, onError);
    else
      onResponse(res);
  };
  const request = options.protocol === 'https:' ?
    https.request(options, requestCallback) :
    http.request(options, requestCallback);
  request.on('error', onError);
  if (params.timeout !== undefined) {
    const rejectOnTimeout = () =>  {
      onError(new Error(`Request to ${params.url} timed out after ${params.timeout}ms`));
      request.abort();
    };
    if (params.timeout <= 0) {
      rejectOnTimeout();
      return;
    }
    request.setTimeout(params.timeout, rejectOnTimeout);
  }
  request.end(params.data);
}

export function fetchData(params: HTTPRequestParams, onError?: (response: http.IncomingMessage) => Promise<Error>): Promise<string> {
  return new Promise((resolve, reject) => {
    httpRequest(params, async response => {
      if (response.statusCode !== 200) {
        const error = onError ? await onError(response) : new Error(`fetch failed: server returned code ${response.statusCode}. URL: ${params.url}`);
        reject(error);
        return;
      }
      let body = '';
      response.on('data', (chunk: string) => body += chunk);
      response.on('error', (error: any) => reject(error));
      response.on('end', () => resolve(body));
    }, reject);
  });
}

type OnProgressCallback = (downloadedBytes: number, totalBytes: number) => void;
type DownloadFileLogger = (message: string) => void;

export function downloadFile(url: string, destinationPath: string, options: {progressCallback?: OnProgressCallback, log?: DownloadFileLogger} = {}): Promise<{error: any}> {
  const {
    progressCallback,
    log = () => {},
  } = options;
  log(`running download:`);
  log(`-- from url: ${url}`);
  log(`-- to location: ${destinationPath}`);
  let fulfill: ({error}: {error: any}) => void = ({error}) => {};
  let downloadedBytes = 0;
  let totalBytes = 0;

  const promise: Promise<{error: any}> = new Promise(x => { fulfill = x; });

  httpRequest({ url }, response => {
    log(`-- response status code: ${response.statusCode}`);
    if (response.statusCode !== 200) {
      const error = new Error(`Download failed: server returned code ${response.statusCode}. URL: ${url}`);
      // consume response data to free up memory
      response.resume();
      fulfill({error});
      return;
    }
    const file = fs.createWriteStream(destinationPath);
    file.on('finish', () => fulfill({error: null}));
    file.on('error', error => fulfill({error}));
    response.pipe(file);
    totalBytes = parseInt(response.headers['content-length'] || '0', 10);
    log(`-- total bytes: ${totalBytes}`);
    if (progressCallback)
      response.on('data', onData);
  }, (error: any) => fulfill({error}));
  return promise;

  function onData(chunk: string) {
    downloadedBytes += chunk.length;
    progressCallback!(downloadedBytes, totalBytes);
  }
}

export function spawnAsync(cmd: string, args: string[], options?: SpawnOptions): Promise<{stdout: string, stderr: string, code: number, error?: Error}> {
  const process = spawn(cmd, args, options);

  return new Promise(resolve => {
    let stdout = '';
    let stderr = '';
    if (process.stdout)
      process.stdout.on('data', data => stdout += data);
    if (process.stderr)
      process.stderr.on('data', data => stderr += data);
    process.on('close', code => resolve({stdout, stderr, code}));
    process.on('error', error => resolve({stdout, stderr, code: 0, error}));
  });
}

// See https://joel.tools/microtasks/
export function makeWaitForNextTask() {
  // As of Mar 2021, Electorn v12 doesn't create new task with `setImmediate` despite
  // using Node 14 internally, so we fallback to `setTimeout(0)` instead.
  // @see https://github.com/electron/electron/issues/28261
  if ((process.versions as any).electron)
    return (callback: () => void) => setTimeout(callback, 0);
  if (parseInt(process.versions.node, 10) >= 11)
    return setImmediate;

  // Unlike Node 11, Node 10 and less have a bug with Task and MicroTask execution order:
  // - https://github.com/nodejs/node/issues/22257
  //
  // So we can't simply run setImmediate to dispatch code in a following task.
  // However, we can run setImmediate from-inside setImmediate to make sure we're getting
  // in the following task.

  let spinning = false;
  const callbacks: (() => void)[] = [];
  const loop = () => {
    const callback = callbacks.shift();
    if (!callback) {
      spinning = false;
      return;
    }
    setImmediate(loop);
    // Make sure to call callback() as the last thing since it's
    // untrusted code that might throw.
    callback();
  };

  return (callback: () => void) => {
    callbacks.push(callback);
    if (!spinning) {
      spinning = true;
      setImmediate(loop);
    }
  };
}

export function assert(value: any, message?: string): asserts value {
  if (!value)
    throw new Error(message || 'Assertion error');
}

export function debugAssert(value: any, message?: string): asserts value {
  if (isUnderTest() && !value)
    throw new Error(message);
}

export function isString(obj: any): obj is string {
  return typeof obj === 'string' || obj instanceof String;
}

export function isRegExp(obj: any): obj is RegExp {
  return obj instanceof RegExp || Object.prototype.toString.call(obj) === '[object RegExp]';
}

export function isObject(obj: any): obj is NonNullable<object> {
  return typeof obj === 'object' && obj !== null;
}

export function isError(obj: any): obj is Error {
  return obj instanceof Error || (obj && obj.__proto__ && obj.__proto__.name === 'Error');
}

const debugEnv = getFromENV('PWDEBUG') || '';
export function debugMode() {
  if (debugEnv === 'console')
    return 'console';
  return debugEnv ? 'inspector' : '';
}

let _isUnderTest = false;
export function setUnderTest() {
  _isUnderTest = true;
}
export function isUnderTest(): boolean {
  return _isUnderTest;
}

export function getFromENV(name: string): string | undefined {
  let value = process.env[name];
  value = value === undefined ? process.env[`npm_config_${name.toLowerCase()}`] : value;
  value = value === undefined ?  process.env[`npm_package_config_${name.toLowerCase()}`] : value;
  return value;
}

export function getAsBooleanFromENV(name: string): boolean {
  const value = getFromENV(name);
  return !!value && value !== 'false' && value !== '0';
}

export async function mkdirIfNeeded(filePath: string) {
  // This will harmlessly throw on windows if the dirname is the root directory.
  await fs.promises.mkdir(path.dirname(filePath), {recursive: true}).catch(() => {});
}

type HeadersArray = { name: string, value: string }[];
type HeadersObject = { [key: string]: string };

export function headersObjectToArray(headers: HeadersObject, separator?: string, setCookieSeparator?: string): HeadersArray {
  if (!setCookieSeparator)
    setCookieSeparator = separator;
  const result: HeadersArray = [];
  for (const name in headers) {
    const values = headers[name];
    if (separator) {
      const sep = name.toLowerCase() === 'set-cookie' ? setCookieSeparator : separator;
      for (const value of values.split(sep!))
        result.push({ name, value: value.trim() });
    } else {
      result.push({ name, value: values });
    }
  }
  return result;
}

export function headersArrayToObject(headers: HeadersArray, lowerCase: boolean): HeadersObject {
  const result: HeadersObject = {};
  for (const { name, value } of headers)
    result[lowerCase ? name.toLowerCase() : name] = value;
  return result;
}

export function monotonicTime(): number {
  const [seconds, nanoseconds] = process.hrtime();
  return seconds * 1000 + (nanoseconds / 1000 | 0) / 1000;
}

class HashStream extends stream.Writable {
  private _hash = crypto.createHash('sha1');

  override _write(chunk: Buffer, encoding: string, done: () => void) {
    this._hash.update(chunk);
    done();
  }

  digest(): string {
    return this._hash.digest('hex');
  }
}

export function objectToArray(map?:  { [key: string]: string }): NameValue[] | undefined {
  if (!map)
    return undefined;
  const result = [];
  for (const [name, value] of Object.entries(map))
    result.push({ name, value });
  return result;
}

export function arrayToObject(array?: NameValue[]): { [key: string]: string } | undefined {
  if (!array)
    return undefined;
  const result: { [key: string]: string } = {};
  for (const {name, value} of array)
    result[name] = value;
  return result;
}

export async function calculateFileSha1(filename: string): Promise<string> {
  const hashStream = new HashStream();
  const stream = fs.createReadStream(filename);
  stream.on('open', () => stream.pipe(hashStream));
  await new Promise((f, r) => {
    hashStream.on('finish', f);
    hashStream.on('error', r);
  });
  return hashStream.digest();
}

export function calculateSha1(buffer: Buffer | string): string {
  const hash = crypto.createHash('sha1');
  hash.update(buffer);
  return hash.digest('hex');
}

export function createGuid(): string {
  return crypto.randomBytes(16).toString('hex');
}

export async function removeFolders(dirs: string[]): Promise<Array<Error|undefined>> {
  return await Promise.all(dirs.map((dir: string) => {
    return new Promise<Error|undefined>(fulfill => {
      removeFolder(dir, { maxBusyTries: 10 }, error => {
        fulfill(error);
      });
    });
  }));
}

export function canAccessFile(file: string) {
  if (!file)
    return false;

  try {
    fs.accessSync(file);
    return true;
  } catch (e) {
    return false;
  }
}

export function getUserAgent() {
  return `Playwright/${getPlaywrightVersion()} (${os.arch()}/${os.platform()}/${os.release()})`;
}

export function getPlaywrightVersion(majorMinorOnly = false) {
  const packageJson = require('./../../package.json');
  return majorMinorOnly ? packageJson.version.split('.').slice(0, 2).join('.') : packageJson.version;
}

export function constructURLBasedOnBaseURL(baseURL: string | undefined, givenURL: string): string {
  try {
    return (new URL.URL(givenURL, baseURL)).toString();
  } catch (e) {
    return givenURL;
  }
}

export type HostPlatform = 'win32'|'win64'|'mac10.13'|'mac10.14'|'mac10.15'|'mac11'|'mac11-arm64'|'ubuntu18.04'|'ubuntu20.04';
export const hostPlatform = ((): HostPlatform => {
  const platform = os.platform();
  if (platform === 'darwin') {
    const ver = os.release().split('.').map((a: string) => parseInt(a, 10));
    let macVersion = '';
    if (ver[0] < 18) {
      // Everything before 10.14 is considered 10.13.
      macVersion = 'mac10.13';
    } else if (ver[0] === 18) {
      macVersion = 'mac10.14';
    } else if (ver[0] === 19) {
      macVersion = 'mac10.15';
    } else {
      // ver[0] >= 20
      const LAST_STABLE_MAC_MAJOR_VERSION = 11;
      // Best-effort support for MacOS beta versions.
      macVersion = 'mac' + Math.min(ver[0] - 9, LAST_STABLE_MAC_MAJOR_VERSION);
      // BigSur is the first version that might run on Apple Silicon.
      if (os.cpus().some(cpu => cpu.model.includes('Apple')))
        macVersion += '-arm64';
    }
    return macVersion as HostPlatform;
  }
  if (platform === 'linux') {
    const ubuntuVersion = getUbuntuVersionSync();
    if (parseInt(ubuntuVersion, 10) <= 19)
      return 'ubuntu18.04';
    return 'ubuntu20.04';
  }
  if (platform === 'win32')
    return 'win64';
  return platform as HostPlatform;
})();

export function wrapInASCIIBox(text: string, padding = 0): string {
  const lines = text.split('\n');
  const maxLength = Math.max(...lines.map(line => line.length));
  return [
    '╔' + '═'.repeat(maxLength + padding * 2) + '╗',
    ...lines.map(line => '║' + ' '.repeat(padding) + line + ' '.repeat(maxLength - line.length + padding) + '║'),
    '╚' + '═'.repeat(maxLength + padding * 2) + '╝',
  ].join('\n');
}

export function isFilePayload(value: any): boolean {
  return typeof value === 'object' && value['name'] && value['mimeType'] && value['buffer'];
}

<<<<<<< HEAD

function toMegabytes(bytes: number) {
  const mb = bytes / 1024 / 1024;
  return `${Math.round(mb * 10) / 10} Mb`;
}

export function getDownloadProgress(progressBarName: string) {

  let progressBar: ProgressBar;
  let lastDownloadedBytes = 0;

  return (downloadedBytes: number, totalBytes: number) => {
    if (!process.stderr.isTTY) return;
    if (!progressBar) {
      progressBar = new ProgressBar(
          `Downloading ${progressBarName} - ${toMegabytes(
              totalBytes
          )} [:bar] :percent :etas `,
          {
            complete: '=',
            incomplete: ' ',
            width: 20,
            total: totalBytes,
          }
      );
    }
    const delta = downloadedBytes - lastDownloadedBytes;
    lastDownloadedBytes = downloadedBytes;
    progressBar.tick(delta);
  };
}

export const getErrorMessage = (error: Error) => typeof error === 'object' && typeof error.message === 'string' ? error.message : '';
=======
export function streamToString(stream: stream.Readable): Promise<string> {
  return new Promise<string>((resolve, reject) => {
    const chunks: Buffer[] = [];
    stream.on('data', chunk => chunks.push(Buffer.from(chunk)));
    stream.on('error', reject);
    stream.on('end', () => resolve(Buffer.concat(chunks).toString('utf8')));
  });
}
>>>>>>> 0908dc98
<|MERGE_RESOLUTION|>--- conflicted
+++ resolved
@@ -441,7 +441,6 @@
   return typeof value === 'object' && value['name'] && value['mimeType'] && value['buffer'];
 }
 
-<<<<<<< HEAD
 
 function toMegabytes(bytes: number) {
   const mb = bytes / 1024 / 1024;
@@ -475,7 +474,7 @@
 }
 
 export const getErrorMessage = (error: Error) => typeof error === 'object' && typeof error.message === 'string' ? error.message : '';
-=======
+
 export function streamToString(stream: stream.Readable): Promise<string> {
   return new Promise<string>((resolve, reject) => {
     const chunks: Buffer[] = [];
@@ -483,5 +482,4 @@
     stream.on('error', reject);
     stream.on('end', () => resolve(Buffer.concat(chunks).toString('utf8')));
   });
-}
->>>>>>> 0908dc98
+}