1;/**
 * Copyright (c) Microsoft Corporation.
 *
 * Licensed under the Apache License, Version 2.0 (the "License");
 * you may not use this file except in compliance with the License.
 * You may obtain a copy of the License at
 *
 *     http://www.apache.org/licenses/LICENSE-2.0
 *
 * Unless required by applicable law or agreed to in writing, software
 * distributed under the License is distributed on an "AS IS" BASIS,
 * WITHOUT WARRANTIES OR CONDITIONS OF ANY KIND, either express or implied.
 * See the License for the specific language governing permissions and
 * limitations under the License.
 */

import { TraceModel, VideoMetaInfo, trace } from '../traceModel';
import './common.css';
import './third_party/vscode/codicon.css';
import { Workbench } from './ui/workbench';
import * as React from 'react';
import * as ReactDOM from 'react-dom';

declare global {
  interface Window {
    getTraceModel(): Promise<TraceModel>;
    getVideoMetaInfo(videoId: string): Promise<VideoMetaInfo | undefined>;
    readFile(filePath: string): Promise<string>;
<<<<<<< HEAD
    readResource(sha1: string): Promise<string>;
    renderSnapshot(action: ActionTraceEvent): void;
=======
    renderSnapshot(action: trace.ActionTraceEvent): void;
>>>>>>> 1fc02e88
  }
}

function platformName(): string {
  if (window.navigator.userAgent.includes('Linux'))
    return 'platform-linux';
  if (window.navigator.userAgent.includes('Windows'))
    return 'platform-windows';
  if (window.navigator.userAgent.includes('Mac'))
    return 'platform-mac';
  return 'platform-generic';
}

(async () => {
  document!.defaultView!.addEventListener('focus', (event: any) => {
    if (event.target.document.nodeType === Node.DOCUMENT_NODE)
      document.body.classList.remove('inactive');
  }, false);
  document!.defaultView!.addEventListener('blur', event => {
    document.body.classList.add('inactive');
  }, false);

  document.documentElement.classList.add(platformName());

  const traceModel = await window.getTraceModel();
  ReactDOM.render(<Workbench traceModel={traceModel} />, document.querySelector('#root'));
})();<|MERGE_RESOLUTION|>--- conflicted
+++ resolved
@@ -26,12 +26,8 @@
     getTraceModel(): Promise<TraceModel>;
     getVideoMetaInfo(videoId: string): Promise<VideoMetaInfo | undefined>;
     readFile(filePath: string): Promise<string>;
-<<<<<<< HEAD
     readResource(sha1: string): Promise<string>;
-    renderSnapshot(action: ActionTraceEvent): void;
-=======
     renderSnapshot(action: trace.ActionTraceEvent): void;
->>>>>>> 1fc02e88
   }
 }
 
