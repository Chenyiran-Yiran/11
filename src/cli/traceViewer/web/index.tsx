--- conflicted
+++ resolved
@@ -25,12 +25,8 @@
   interface Window {
     getTraceModel(): Promise<TraceModel>;
     readFile(filePath: string): Promise<string>;
-<<<<<<< HEAD
     readResource(sha1: string): Promise<string>;
-    renderSnapshot(action: trace.ActionTraceEvent): void;
-=======
     renderSnapshot(arg: { action: trace.ActionTraceEvent, snapshot: { name: string, snapshotId?: string } }): void;
->>>>>>> 45f7d734
   }
 }
 
