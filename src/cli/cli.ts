#!/usr/bin/env node

/**
 * Copyright (c) Microsoft Corporation.
 *
 * Licensed under the Apache License, Version 2.0 (the "License");
 * you may not use this file except in compliance with the License.
 * You may obtain a copy of the License at
 *
 * http://www.apache.org/licenses/LICENSE-2.0
 *
 * Unless required by applicable law or agreed to in writing, software
 * distributed under the License is distributed on an "AS IS" BASIS,
 * WITHOUT WARRANTIES OR CONDITIONS OF ANY KIND, either express or implied.
 * See the License for the specific language governing permissions and
 * limitations under the License.
 */

/* eslint-disable no-console */

import fs from 'fs';
import os from 'os';
import path from 'path';
import program from 'commander';
import { runDriver, runServer, printApiJson, launchBrowserServer } from './driver';
import { showTraceViewer } from '../server/trace/viewer/traceViewer';
import * as playwright from '../..';
import { BrowserContext } from '../client/browserContext';
import { Browser } from '../client/browser';
import { Page } from '../client/page';
import { BrowserType } from '../client/browserType';
import { BrowserContextOptions, LaunchOptions } from '../client/types';
import { spawn } from 'child_process';
import { registry, Executable } from '../utils/registry';
<<<<<<< HEAD
import { Loader } from '../test/loader';
=======
import { launchGridAgent } from '../grid/gridAgent';
import { launchGridServer } from '../grid/gridServer';
>>>>>>> cc152273

const packageJSON = require('../../package.json');

program
    .version('Version ' + packageJSON.version)
    .name(process.env.PW_CLI_NAME || 'npx playwright');

commandWithOpenOptions('open [url]', 'open page in browser specified via -b, --browser', [])
    .action(function(url, command) {
      open(command, url, language()).catch(logErrorAndExit);
    })
    .on('--help', function() {
      console.log('');
      console.log('Examples:');
      console.log('');
      console.log('  $ open');
      console.log('  $ open -b webkit https://example.com');
    });

commandWithOpenOptions('codegen [url]', 'open page and generate code for user actions',
    [
      ['-o, --output <file name>', 'saves the generated script to a file'],
      ['--target <language>', `language to generate, one of javascript, test, python, python-async, csharp`, language()],
      ['--recorder <recorder>', `a custom recorder. local path or npm module`],
    ]).action(function(url, command) {
  codegen(command, url, command.target, command.output).catch(logErrorAndExit);
}).on('--help', function() {
  console.log('');
  console.log('Examples:');
  console.log('');
  console.log('  $ codegen');
  console.log('  $ codegen --target=python');
  console.log('  $ codegen -b webkit https://example.com');
  console.log('  $ codegen --recorder "./recorder.js" https://example.com');
});

program
    .command('debug <app> [args...]', { hidden: true })
    .description('run command in debug mode: disable timeout, open inspector')
    .allowUnknownOption(true)
    .action(function(app, args) {
      spawn(app, args, {
        env: { ...process.env, PWDEBUG: '1' },
        stdio: 'inherit'
      });
    }).on('--help', function() {
      console.log('');
      console.log('Examples:');
      console.log('');
      console.log('  $ debug node test.js');
      console.log('  $ debug npm run test');
    });

function suggestedBrowsersToInstall() {
  return registry.executables().filter(e => e.installType !== 'none' && e.type !== 'tool').map(e => e.name).join(', ');
}

function checkBrowsersToInstall(args: string[]): Executable[] {
  const faultyArguments: string[] = [];
  const executables: Executable[] = [];
  for (const arg of args) {
    const executable = registry.findExecutable(arg);
    if (!executable || executable.installType === 'none')
      faultyArguments.push(arg);
    else
      executables.push(executable);
  }
  if (faultyArguments.length) {
    console.log(`Invalid installation targets: ${faultyArguments.map(name => `'${name}'`).join(', ')}. Expecting one of: ${suggestedBrowsersToInstall()}`);
    process.exit(1);
  }
  return executables;
}

program
    .command('install [browser...]')
    .description('ensure browsers necessary for this version of Playwright are installed')
    .option('--with-deps', 'install system dependencies for browsers')
    .action(async function(args: string[], command: program.Command) {
      try {
        if (!args.length) {
          if (command.opts().withDeps)
            await registry.installDeps();
          await registry.install();
        } else {
          const executables = checkBrowsersToInstall(args);
          if (command.opts().withDeps)
            await registry.installDeps(executables);
          await registry.install(executables);
        }
      } catch (e) {
        console.log(`Failed to install browsers\n${e}`);
        process.exit(1);
      }
    }).on('--help', function() {
      console.log(``);
      console.log(`Examples:`);
      console.log(`  - $ install`);
      console.log(`    Install default browsers.`);
      console.log(``);
      console.log(`  - $ install chrome firefox`);
      console.log(`    Install custom browsers, supports ${suggestedBrowsersToInstall()}.`);
    });


program
    .command('install-deps [browser...]')
    .description('install dependencies necessary to run browsers (will ask for sudo permissions)')
    .action(async function(args: string[]) {
      try {
        if (!args.length)
          await registry.installDeps();
        else
          await registry.installDeps(checkBrowsersToInstall(args));
      } catch (e) {
        console.log(`Failed to install browser dependencies\n${e}`);
        process.exit(1);
      }
    }).on('--help', function() {
      console.log(``);
      console.log(`Examples:`);
      console.log(`  - $ install-deps`);
      console.log(`    Install dependencies for default browsers.`);
      console.log(``);
      console.log(`  - $ install-deps chrome firefox`);
      console.log(`    Install dependencies for specific browsers, supports ${suggestedBrowsersToInstall()}.`);
    });

const browsers = [
  { alias: 'cr', name: 'Chromium', type: 'chromium' },
  { alias: 'ff', name: 'Firefox', type: 'firefox' },
  { alias: 'wk', name: 'WebKit', type: 'webkit' },
];

for (const {alias, name, type} of browsers) {
  commandWithOpenOptions(`${alias} [url]`, `open page in ${name}`, [])
      .action(function(url, command) {
        open({ ...command, browser: type }, url, command.target).catch(logErrorAndExit);
      }).on('--help', function() {
        console.log('');
        console.log('Examples:');
        console.log('');
        console.log(`  $ ${alias} https://example.com`);
      });
}

commandWithOpenOptions('screenshot <url> <filename>', 'capture a page screenshot',
    [
      ['--wait-for-selector <selector>', 'wait for selector before taking a screenshot'],
      ['--wait-for-timeout <timeout>', 'wait for timeout in milliseconds before taking a screenshot'],
      ['--full-page', 'whether to take a full page screenshot (entire scrollable area)'],
    ]).action(function(url, filename, command) {
  screenshot(command, command, url, filename).catch(logErrorAndExit);
}).on('--help', function() {
  console.log('');
  console.log('Examples:');
  console.log('');
  console.log('  $ screenshot -b webkit https://example.com example.png');
});

commandWithOpenOptions('pdf <url> <filename>', 'save page as pdf',
    [
      ['--wait-for-selector <selector>', 'wait for given selector before saving as pdf'],
      ['--wait-for-timeout <timeout>', 'wait for given timeout in milliseconds before saving as pdf'],
    ]).action(function(url, filename, command) {
  pdf(command, command, url, filename).catch(logErrorAndExit);
}).on('--help', function() {
  console.log('');
  console.log('Examples:');
  console.log('');
  console.log('  $ pdf https://example.com example.pdf');
});

program
    .command('experimental-grid-server', { hidden: true })
    .option('--port <port>', 'grid port; defaults to 3333')
    .option('--agent-factory <factory>', 'path to grid agent factory or npm package')
    .option('--auth-token <authToken>', 'optional authentication token')
    .action(function(options) {
      launchGridServer(options.agentFactory, options.port || 3333, options.authToken);
    });

program
    .command('experimental-grid-agent', { hidden: true })
    .requiredOption('--agent-id <agentId>', 'agent ID')
    .requiredOption('--grid-url <gridURL>', 'grid URL')
    .action(function(options) {
      launchGridAgent(options.agentId, options.gridUrl);
    });

program
    .command('show-trace [trace]')
    .option('-b, --browser <browserType>', 'browser to use, one of cr, chromium, ff, firefox, wk, webkit', 'chromium')
    .description('Show trace viewer')
    .action(function(trace, command) {
      if (command.browser === 'cr')
        command.browser = 'chromium';
      if (command.browser === 'ff')
        command.browser = 'firefox';
      if (command.browser === 'wk')
        command.browser = 'webkit';
      showTraceViewer(trace, command.browser).catch(logErrorAndExit);
    }).on('--help', function() {
      console.log('');
      console.log('Examples:');
      console.log('');
      console.log('  $ show-trace trace/directory');
    });

if (!process.env.PW_CLI_TARGET_LANG) {
  let playwrightTestPackagePath = null;
  try {
    const isLocal = packageJSON.name === '@playwright/test' || process.env.PWTEST_CLI_ALLOW_TEST_COMMAND;
    if (isLocal) {
      playwrightTestPackagePath = '../test/cli';
    } else {
      playwrightTestPackagePath = require.resolve('@playwright/test/lib/test/cli', {
        paths: [__dirname, process.cwd()]
      });
    }
  } catch {}

  if (playwrightTestPackagePath) {
    require(playwrightTestPackagePath).addTestCommand(program);
  } else {
    const command = program.command('test').allowUnknownOption(true);
    command.description('Run tests with Playwright Test. Available in @playwright/test package.');
    command.action(async (args, opts) => {
      console.error('Please install @playwright/test package to use Playwright Test.');
      console.error('  npm install -D @playwright/test');
      process.exit(1);
    });
  }
}

if (process.argv[2] === 'run-driver')
  runDriver();
else if (process.argv[2] === 'run-server')
  runServer(process.argv[3] ? +process.argv[3] : undefined).catch(logErrorAndExit);
else if (process.argv[2] === 'print-api-json')
  printApiJson();
else if (process.argv[2] === 'launch-server')
  launchBrowserServer(process.argv[3], process.argv[4]).catch(logErrorAndExit);
else
  program.parse(process.argv);


type Options = {
  browser: string;
  channel?: string;
  colorScheme?: string;
  device?: string;
  geolocation?: string;
  ignoreHttpsErrors?: boolean;
  lang?: string;
  loadStorage?: string;
  proxyServer?: string;
  saveStorage?: string;
  saveTrace?: string;
  timeout: string;
  timezone?: string;
  viewportSize?: string;
  userAgent?: string;
  recorder?: string;
};

type CaptureOptions = {
  waitForSelector?: string;
  waitForTimeout?: string;
  fullPage: boolean;
};

async function launchContext(options: Options, headless: boolean, executablePath?: string): Promise<{ browser: Browser, browserName: string, launchOptions: LaunchOptions, contextOptions: BrowserContextOptions, context: BrowserContext }> {
  validateOptions(options);
  const browserType = lookupBrowserType(options);
  const launchOptions: LaunchOptions = { headless, executablePath };
  if (options.channel)
    launchOptions.channel = options.channel as any;

  const contextOptions: BrowserContextOptions =
    // Copy the device descriptor since we have to compare and modify the options.
    options.device ? { ...playwright.devices[options.device] } : {};

  // In headful mode, use host device scale factor for things to look nice.
  // In headless, keep things the way it works in Playwright by default.
  // Assume high-dpi on MacOS. TODO: this is not perfect.
  if (!headless)
    contextOptions.deviceScaleFactor = os.platform() === 'darwin' ? 2 : 1;

  // Work around the WebKit GTK scrolling issue.
  if (browserType.name() === 'webkit' && process.platform === 'linux') {
    delete contextOptions.hasTouch;
    delete contextOptions.isMobile;
  }

  if (contextOptions.isMobile && browserType.name() === 'firefox')
    contextOptions.isMobile = undefined;

  contextOptions.acceptDownloads = true;

  // Proxy

  if (options.proxyServer) {
    launchOptions.proxy = {
      server: options.proxyServer
    };
  }

  const browser = await browserType.launch(launchOptions);

  // Viewport size
  if (options.viewportSize) {
    try {
      const [ width, height ] = options.viewportSize.split(',').map(n => parseInt(n, 10));
      contextOptions.viewport = { width, height };
    } catch (e) {
      console.log('Invalid window size format: use "width, height", for example --window-size=800,600');
      process.exit(0);
    }
  }

  // Geolocation

  if (options.geolocation) {
    try {
      const [latitude, longitude] = options.geolocation.split(',').map(n => parseFloat(n.trim()));
      contextOptions.geolocation = {
        latitude,
        longitude
      };
    } catch (e) {
      console.log('Invalid geolocation format: user lat, long, for example --geolocation="37.819722,-122.478611"');
      process.exit(0);
    }
    contextOptions.permissions = ['geolocation'];
  }

  // User agent

  if (options.userAgent)
    contextOptions.userAgent = options.userAgent;

  // Lang

  if (options.lang)
    contextOptions.locale = options.lang;

  // Color scheme

  if (options.colorScheme)
    contextOptions.colorScheme = options.colorScheme as 'dark' | 'light';

  // Timezone

  if (options.timezone)
    contextOptions.timezoneId = options.timezone;

  // Storage

  if (options.loadStorage)
    contextOptions.storageState = options.loadStorage;

  if (options.ignoreHttpsErrors)
    contextOptions.ignoreHTTPSErrors = true;

  // Close app when the last window closes.

  const context = await browser.newContext(contextOptions);

  let closingBrowser = false;
  async function closeBrowser() {
    // We can come here multiple times. For example, saving storage creates
    // a temporary page and we call closeBrowser again when that page closes.
    if (closingBrowser)
      return;
    closingBrowser = true;
    if (options.saveTrace)
      await context.tracing.stop({ path: options.saveTrace });
    if (options.saveStorage)
      await context.storageState({ path: options.saveStorage }).catch(e => null);
    await browser.close();
  }

  context.on('page', page => {
    page.on('dialog', () => {});  // Prevent dialogs from being automatically dismissed.
    page.on('close', () => {
      const hasPage = browser.contexts().some(context => context.pages().length > 0);
      if (hasPage)
        return;
      // Avoid the error when the last page is closed because the browser has been closed.
      closeBrowser().catch(e => null);
    });
  });
  if (options.timeout) {
    context.setDefaultTimeout(parseInt(options.timeout, 10));
    context.setDefaultNavigationTimeout(parseInt(options.timeout, 10));
  }

  if (options.saveTrace)
    await context.tracing.start({ screenshots: true, snapshots: true });

  // Omit options that we add automatically for presentation purpose.
  delete launchOptions.headless;
  delete launchOptions.executablePath;
  delete contextOptions.deviceScaleFactor;
  delete contextOptions.acceptDownloads;
  return { browser, browserName: browserType.name(), context, contextOptions, launchOptions };
}

async function openPage(context: BrowserContext, url: string | undefined): Promise<Page> {
  const page = await context.newPage();
  if (url) {
    if (fs.existsSync(url))
      url = 'file://' + path.resolve(url);
    else if (!url.startsWith('http') && !url.startsWith('file://') && !url.startsWith('about:') && !url.startsWith('data:'))
      url = 'http://' + url;
    await page.goto(url);
  }
  return page;
}

async function open(options: Options, url: string | undefined, language: string) {
  const { context, launchOptions, contextOptions } = await launchContext(options, !!process.env.PWTEST_CLI_HEADLESS, process.env.PWTEST_CLI_EXECUTABLE_PATH);
  await context._enableRecorder({
    language,
    launchOptions,
    contextOptions,
    device: options.device,
    saveStorage: options.saveStorage,
  });
  await openPage(context, url);
  if (process.env.PWTEST_CLI_EXIT)
    await Promise.all(context.pages().map(p => p.close()));
}

async function codegen(options: Options, url: string | undefined, language: string, outputFile?: string) {
  const { context, launchOptions, contextOptions } = await launchContext(options, !!process.env.PWTEST_CLI_HEADLESS, process.env.PWTEST_CLI_EXECUTABLE_PATH);
  const recorder = options.recorder;
  console.log('recorder', recorder);
  const loader = new Loader({}, {});
  await context._enableRecorder({
    languageGenerator: recorder ? new (await loader.loadRecorder(recorder))() : undefined,
    language,
    launchOptions,
    contextOptions,
    device: options.device,
    saveStorage: options.saveStorage,
    startRecording: true,
    outputFile: outputFile ? path.resolve(outputFile) : undefined
  });
  await openPage(context, url);
  if (process.env.PWTEST_CLI_EXIT)
    await Promise.all(context.pages().map(p => p.close()));
}

async function waitForPage(page: Page, captureOptions: CaptureOptions) {
  if (captureOptions.waitForSelector) {
    console.log(`Waiting for selector ${captureOptions.waitForSelector}...`);
    await page.waitForSelector(captureOptions.waitForSelector);
  }
  if (captureOptions.waitForTimeout) {
    console.log(`Waiting for timeout ${captureOptions.waitForTimeout}...`);
    await page.waitForTimeout(parseInt(captureOptions.waitForTimeout, 10));
  }
}

async function screenshot(options: Options, captureOptions: CaptureOptions, url: string, path: string) {
  const { browser, context } = await launchContext(options, true);
  console.log('Navigating to ' + url);
  const page = await openPage(context, url);
  await waitForPage(page, captureOptions);
  console.log('Capturing screenshot into ' + path);
  await page.screenshot({ path, fullPage: !!captureOptions.fullPage });
  await browser.close();
}

async function pdf(options: Options, captureOptions: CaptureOptions, url: string, path: string) {
  if (options.browser !== 'chromium') {
    console.error('PDF creation is only working with Chromium');
    process.exit(1);
  }
  const { browser, context } = await launchContext({ ...options, browser: 'chromium' }, true);
  console.log('Navigating to ' + url);
  const page = await openPage(context, url);
  await waitForPage(page, captureOptions);
  console.log('Saving as pdf into ' + path);
  await page.pdf!({ path });
  await browser.close();
}

function lookupBrowserType(options: Options): BrowserType {
  let name = options.browser;
  if (options.device) {
    const device = playwright.devices[options.device];
    name = device.defaultBrowserType;
  }
  let browserType: any;
  switch (name) {
    case 'chromium': browserType = playwright.chromium; break;
    case 'webkit': browserType = playwright.webkit; break;
    case 'firefox': browserType = playwright.firefox; break;
    case 'cr': browserType = playwright.chromium; break;
    case 'wk': browserType = playwright.webkit; break;
    case 'ff': browserType = playwright.firefox; break;
  }
  if (browserType)
    return browserType;
  program.help();
}

function validateOptions(options: Options) {
  if (options.device && !(options.device in playwright.devices)) {
    console.log(`Device descriptor not found: '${options.device}', available devices are:`);
    for (const name in playwright.devices)
      console.log(`  "${name}"`);
    process.exit(0);
  }
  if (options.colorScheme && !['light', 'dark'].includes(options.colorScheme)) {
    console.log('Invalid color scheme, should be one of "light", "dark"');
    process.exit(0);
  }
}

function logErrorAndExit(e: Error) {
  console.error(e);
  process.exit(1);
}

function language(): string {
  return process.env.PW_CLI_TARGET_LANG || 'test';
}

function commandWithOpenOptions(command: string, description: string, options: any[][]): program.Command {
  let result = program.command(command).description(description);
  for (const option of options)
    result = result.option(option[0], ...option.slice(1));
  return result
      .option('-b, --browser <browserType>', 'browser to use, one of cr, chromium, ff, firefox, wk, webkit', 'chromium')
      .option('--channel <channel>', 'Chromium distribution channel, "chrome", "chrome-beta", "msedge-dev", etc')
      .option('--color-scheme <scheme>', 'emulate preferred color scheme, "light" or "dark"')
      .option('--device <deviceName>', 'emulate device, for example  "iPhone 11"')
      .option('--geolocation <coordinates>', 'specify geolocation coordinates, for example "37.819722,-122.478611"')
      .option('--ignore-https-errors', 'ignore https errors')
      .option('--load-storage <filename>', 'load context storage state from the file, previously saved with --save-storage')
      .option('--lang <language>', 'specify language / locale, for example "en-GB"')
      .option('--proxy-server <proxy>', 'specify proxy server, for example "http://myproxy:3128" or "socks5://myproxy:8080"')
      .option('--save-storage <filename>', 'save context storage state at the end, for later use with --load-storage')
      .option('--save-trace <filename>', 'record a trace for the session and save it to a file')
      .option('--timezone <time zone>', 'time zone to emulate, for example "Europe/Rome"')
      .option('--timeout <timeout>', 'timeout for Playwright actions in milliseconds', '10000')
      .option('--user-agent <ua string>', 'specify user agent string')
      .option('--viewport-size <size>', 'specify browser viewport size in pixels, for example "1280, 720"');
}<|MERGE_RESOLUTION|>--- conflicted
+++ resolved
@@ -32,12 +32,9 @@
 import { BrowserContextOptions, LaunchOptions } from '../client/types';
 import { spawn } from 'child_process';
 import { registry, Executable } from '../utils/registry';
-<<<<<<< HEAD
 import { Loader } from '../test/loader';
-=======
 import { launchGridAgent } from '../grid/gridAgent';
 import { launchGridServer } from '../grid/gridServer';
->>>>>>> cc152273
 
 const packageJSON = require('../../package.json');
 
