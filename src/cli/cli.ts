#!/usr/bin/env node

/**
 * Copyright (c) Microsoft Corporation.
 *
 * Licensed under the Apache License, Version 2.0 (the "License");
 * you may not use this file except in compliance with the License.
 * You may obtain a copy of the License at
 *
 * http://www.apache.org/licenses/LICENSE-2.0
 *
 * Unless required by applicable law or agreed to in writing, software
 * distributed under the License is distributed on an "AS IS" BASIS,
 * WITHOUT WARRANTIES OR CONDITIONS OF ANY KIND, either express or implied.
 * See the License for the specific language governing permissions and
 * limitations under the License.
 */

/* eslint-disable no-console */

import extract from 'extract-zip';
import fs from 'fs';
import os from 'os';
import path from 'path';
import rimraf from 'rimraf';
import program from 'commander';
import { runDriver, runServer, printApiJson, launchBrowserServer, installBrowsers } from './driver';
import { TraceViewer } from '../server/trace/viewer/traceViewer';
import * as playwright from '../..';
import { BrowserContext } from '../client/browserContext';
import { Browser } from '../client/browser';
import { Page } from '../client/page';
import { BrowserType } from '../client/browserType';
import { BrowserContextOptions, LaunchOptions } from '../client/types';
import { spawn } from 'child_process';
import { installDeps } from '../install/installDeps';
import { allBrowserNames, BrowserName } from '../utils/registry';
import * as utils from '../utils/utils';

const SCRIPTS_DIRECTORY = path.join(__dirname, '..', '..', 'bin');

<<<<<<< HEAD
type BrowserChannel = 'chrome-beta'|'chrome'|'msedge';
const allBrowserChannels: Set<BrowserChannel> = new Set(['chrome-beta', 'chrome', 'msedge']);

const ChannelName = {
  'chrome-beta': 'Google Chrome Beta',
  'chrome': 'Google Chrome',
  'msedge': 'Microsoft Edge',
};

const InstallationScriptName = {
  'chrome-beta': {
    'linux': 'reinstall_chrome_beta_linux.sh',
    'darwin': 'reinstall_chrome_beta_mac.sh',
    'win32': 'reinstall_chrome_beta_win.ps1',
  },
  'chrome': {
    'linux': 'reinstall_chrome_stable_linux.sh',
    'darwin': 'reinstall_chrome_stable_mac.sh',
    'win32': 'reinstall_chrome_stable_win.ps1',
  },
  'msedge': {
    'darwin': 'reinstall_msedge_stable_mac.sh',
    'win32': 'reinstall_msedge_stable_win.ps1',
  },
};
=======
type BrowserChannel = 'chrome-beta'|'chrome';
const allBrowserChannels: Set<BrowserChannel> = new Set(['chrome-beta', 'chrome']);
const packageJSON = require('../../package.json');
>>>>>>> 46a02137

program
    .version('Version ' + packageJSON.version)
    .name(process.env.PW_CLI_NAME || 'npx playwright');

commandWithOpenOptions('open [url]', 'open page in browser specified via -b, --browser', [])
    .action(function(url, command) {
      open(command, url, language()).catch(logErrorAndExit);
    })
    .on('--help', function() {
      console.log('');
      console.log('Examples:');
      console.log('');
      console.log('  $ open');
      console.log('  $ open -b webkit https://example.com');
    });

commandWithOpenOptions('codegen [url]', 'open page and generate code for user actions',
    [
      ['-o, --output <file name>', 'saves the generated script to a file'],
      ['--target <language>', `language to use, one of javascript, python, python-async, csharp`, language()],
    ]).action(function(url, command) {
  codegen(command, url, command.target, command.output).catch(logErrorAndExit);
}).on('--help', function() {
  console.log('');
  console.log('Examples:');
  console.log('');
  console.log('  $ codegen');
  console.log('  $ codegen --target=python');
  console.log('  $ codegen -b webkit https://example.com');
});

program
    .command('debug <app> [args...]')
    .description('run command in debug mode: disable timeout, open inspector')
    .action(function(app, args) {
      spawn(app, args, {
        env: { ...process.env, PWDEBUG: '1' },
        stdio: 'inherit'
      });
    }).on('--help', function() {
      console.log('');
      console.log('Examples:');
      console.log('');
      console.log('  $ debug node test.js');
      console.log('  $ debug npm run test');
    });

program
    .command('install [browserType...]')
    .description('ensure browsers necessary for this version of Playwright are installed')
    .action(async function(args) {
      try {
        // Install default browsers when invoked without arguments.
        if (!args.length) {
          await installBrowsers();
          return;
        }
        const browserNames: Set<BrowserName> = new Set(args.filter((browser: any) => allBrowserNames.has(browser)));
        const browserChannels: Set<BrowserChannel> = new Set(args.filter((browser: any) => allBrowserChannels.has(browser)));
        const faultyArguments: string[] = args.filter((browser: any) => !browserNames.has(browser) && !browserChannels.has(browser));
        if (faultyArguments.length) {
          console.log(`Invalid installation targets: ${faultyArguments.map(name => `'${name}'`).join(', ')}. Expecting one of: ${[...allBrowserNames, ...allBrowserChannels].map(name => `'${name}'`).join(', ')}`);
          process.exit(1);
        }
        if (browserNames.has('chromium') || browserChannels.has('chrome-beta') || browserChannels.has('chrome') || browserChannels.has('msedge'))
          browserNames.add('ffmpeg');
        if (browserNames.size)
          await installBrowsers([...browserNames]);
        for (const browserChannel of browserChannels)
          await installBrowserChannel(browserChannel);
      } catch (e) {
        console.log(`Failed to install browsers\n${e}`);
        process.exit(1);
      }
    });

async function installBrowserChannel(channel: BrowserChannel) {
  const platform = os.platform();
  const scriptName: (string|undefined) = (InstallationScriptName[channel] as any)[platform];
  if (!scriptName)
    throw new Error(`Cannot install ${ChannelName[channel]} on ${platform}`);

  const scriptArgs = [];
  if (channel === 'msedge') {
    const products = JSON.parse(await utils.fetchData('https://edgeupdates.microsoft.com/api/products'));
    const stable = products.find((product: any) => product.Product === 'Stable');
    if (platform === 'win32') {
      const arch = os.arch() === 'x64' ? 'x64' : 'x86';
      const release = stable.Releases.find((release: any) => release.Platform === 'Windows' && release.Architecture === arch);
      const artifact = release.Artifacts.find((artifact: any) => artifact.ArtifactName === 'msi');
      scriptArgs.push(artifact.Location /* url */);
    } else if (platform === 'darwin') {
      const release = stable.Releases.find((release: any) => release.Platform === 'MacOS' && release.Architecture === 'universal');
      const artifact = release.Artifacts.find((artifact: any) => artifact.ArtifactName === 'pkg');
      scriptArgs.push(artifact.Location /* url */);
    } else {
      throw new Error(`Cannot install ${ChannelName[channel]} on ${platform}`);
    }
  }

  const shell = scriptName.endsWith('.ps1') ? 'powershell.exe' : 'bash';
  const {code} = await utils.spawnAsync(shell, [path.join(SCRIPTS_DIRECTORY, scriptName), ...scriptArgs], { cwd: SCRIPTS_DIRECTORY, stdio: 'inherit' });
  if (code !== 0)
    throw new Error(`Failed to install ${ChannelName[channel]}`);
}

program
    .command('install-deps [browserType...]')
    .description('install dependencies necessary to run browsers (will ask for sudo permissions)')
    .action(async function(browserType) {
      try {
        await installDeps(browserType);
      } catch (e) {
        console.log(`Failed to install browser dependencies\n${e}`);
        process.exit(1);
      }
    });

const browsers = [
  { alias: 'cr', name: 'Chromium', type: 'chromium' },
  { alias: 'ff', name: 'Firefox', type: 'firefox' },
  { alias: 'wk', name: 'WebKit', type: 'webkit' },
];

for (const {alias, name, type} of browsers) {
  commandWithOpenOptions(`${alias} [url]`, `open page in ${name}`, [])
      .action(function(url, command) {
        open({ ...command, browser: type }, url, command.target).catch(logErrorAndExit);
      }).on('--help', function() {
        console.log('');
        console.log('Examples:');
        console.log('');
        console.log(`  $ ${alias} https://example.com`);
      });
}

commandWithOpenOptions('screenshot <url> <filename>', 'capture a page screenshot',
    [
      ['--wait-for-selector <selector>', 'wait for selector before taking a screenshot'],
      ['--wait-for-timeout <timeout>', 'wait for timeout in milliseconds before taking a screenshot'],
      ['--full-page', 'whether to take a full page screenshot (entire scrollable area)'],
    ]).action(function(url, filename, command) {
  screenshot(command, command, url, filename).catch(logErrorAndExit);
}).on('--help', function() {
  console.log('');
  console.log('Examples:');
  console.log('');
  console.log('  $ screenshot -b webkit https://example.com example.png');
});

commandWithOpenOptions('pdf <url> <filename>', 'save page as pdf',
    [
      ['--wait-for-selector <selector>', 'wait for given selector before saving as pdf'],
      ['--wait-for-timeout <timeout>', 'wait for given timeout in milliseconds before saving as pdf'],
    ]).action(function(url, filename, command) {
  pdf(command, command, url, filename).catch(logErrorAndExit);
}).on('--help', function() {
  console.log('');
  console.log('Examples:');
  console.log('');
  console.log('  $ pdf https://example.com example.pdf');
});

program
    .command('show-trace [trace]')
    .option('-b, --browser <browserType>', 'browser to use, one of cr, chromium, ff, firefox, wk, webkit', 'chromium')
    .description('Show trace viewer')
    .action(function(trace, command) {
      if (command.browser === 'cr')
        command.browser = 'chromium';
      if (command.browser === 'ff')
        command.browser = 'firefox';
      if (command.browser === 'wk')
        command.browser = 'webkit';
      showTraceViewer(trace, command.browser).catch(logErrorAndExit);
    }).on('--help', function() {
      console.log('');
      console.log('Examples:');
      console.log('');
      console.log('  $ show-trace trace/directory');
    });

if (!process.env.PW_CLI_TARGET_LANG) {
  if (packageJSON.name === '@playwright/test' || process.env.PWTEST_CLI_ALLOW_TEST_COMMAND) {
    require('../test/cli').addTestCommand(program);
  } else {
    const command = program.command('test');
    command.description('Run tests with Playwright Test. Available in @playwright/test package.');
    command.action(async (args, opts) => {
      console.error('Please install @playwright/test package to use Playwright Test.');
      console.error('  npm install -D @playwright/test');
      process.exit(1);
    });
  }
}

if (process.argv[2] === 'run-driver')
  runDriver();
else if (process.argv[2] === 'run-server')
  runServer(process.argv[3] ? +process.argv[3] : undefined);
else if (process.argv[2] === 'print-api-json')
  printApiJson();
else if (process.argv[2] === 'launch-server')
  launchBrowserServer(process.argv[3], process.argv[4]).catch(logErrorAndExit);
else
  program.parse(process.argv);


type Options = {
  browser: string;
  channel?: string;
  colorScheme?: string;
  device?: string;
  geolocation?: string;
  lang?: string;
  loadStorage?: string;
  proxyServer?: string;
  saveStorage?: string;
  timeout: string;
  timezone?: string;
  viewportSize?: string;
  userAgent?: string;
};

type CaptureOptions = {
  waitForSelector?: string;
  waitForTimeout?: string;
  fullPage: boolean;
};

async function launchContext(options: Options, headless: boolean, executablePath?: string): Promise<{ browser: Browser, browserName: string, launchOptions: LaunchOptions, contextOptions: BrowserContextOptions, context: BrowserContext }> {
  validateOptions(options);
  const browserType = lookupBrowserType(options);
  const launchOptions: LaunchOptions = { headless, executablePath };
  if (options.channel)
    launchOptions.channel = options.channel as any;

  const contextOptions: BrowserContextOptions =
    // Copy the device descriptor since we have to compare and modify the options.
    options.device ? { ...playwright.devices[options.device] } : {};

  // In headful mode, use host device scale factor for things to look nice.
  // In headless, keep things the way it works in Playwright by default.
  // Assume high-dpi on MacOS. TODO: this is not perfect.
  if (!headless)
    contextOptions.deviceScaleFactor = os.platform() === 'darwin' ? 2 : 1;

  // Work around the WebKit GTK scrolling issue.
  if (browserType.name() === 'webkit' && process.platform === 'linux') {
    delete contextOptions.hasTouch;
    delete contextOptions.isMobile;
  }

  if (contextOptions.isMobile && browserType.name() === 'firefox')
    contextOptions.isMobile = undefined;

  contextOptions.acceptDownloads = true;

  // Proxy

  if (options.proxyServer) {
    launchOptions.proxy = {
      server: options.proxyServer
    };
  }

  const browser = await browserType.launch(launchOptions);

  // Viewport size
  if (options.viewportSize) {
    try {
      const [ width, height ] = options.viewportSize.split(',').map(n => parseInt(n, 10));
      contextOptions.viewport = { width, height };
    } catch (e) {
      console.log('Invalid window size format: use "width, height", for example --window-size=800,600');
      process.exit(0);
    }
  }

  // Geolocation

  if (options.geolocation) {
    try {
      const [latitude, longitude] = options.geolocation.split(',').map(n => parseFloat(n.trim()));
      contextOptions.geolocation = {
        latitude,
        longitude
      };
    } catch (e) {
      console.log('Invalid geolocation format: user lat, long, for example --geolocation="37.819722,-122.478611"');
      process.exit(0);
    }
    contextOptions.permissions = ['geolocation'];
  }

  // User agent

  if (options.userAgent)
    contextOptions.userAgent = options.userAgent;

  // Lang

  if (options.lang)
    contextOptions.locale = options.lang;

  // Color scheme

  if (options.colorScheme)
    contextOptions.colorScheme = options.colorScheme as 'dark' | 'light';

  // Timezone

  if (options.timezone)
    contextOptions.timezoneId = options.timezone;

  // Storage

  if (options.loadStorage)
    contextOptions.storageState = options.loadStorage;

  // Close app when the last window closes.

  const context = await browser.newContext(contextOptions);

  let closingBrowser = false;
  async function closeBrowser() {
    // We can come here multiple times. For example, saving storage creates
    // a temporary page and we call closeBrowser again when that page closes.
    if (closingBrowser)
      return;
    closingBrowser = true;
    if (options.saveStorage)
      await context.storageState({ path: options.saveStorage }).catch(e => null);
    await browser.close();
  }

  context.on('page', page => {
    page.on('dialog', () => {});  // Prevent dialogs from being automatically dismissed.
    page.on('close', () => {
      const hasPage = browser.contexts().some(context => context.pages().length > 0);
      if (hasPage)
        return;
      // Avoid the error when the last page is closed because the browser has been closed.
      closeBrowser().catch(e => null);
    });
  });
  if (options.timeout) {
    context.setDefaultTimeout(parseInt(options.timeout, 10));
    context.setDefaultNavigationTimeout(parseInt(options.timeout, 10));
  }

  // Omit options that we add automatically for presentation purpose.
  delete launchOptions.headless;
  delete launchOptions.executablePath;
  delete contextOptions.deviceScaleFactor;
  delete contextOptions.acceptDownloads;
  return { browser, browserName: browserType.name(), context, contextOptions, launchOptions };
}

async function openPage(context: BrowserContext, url: string | undefined): Promise<Page> {
  const page = await context.newPage();
  if (url) {
    if (fs.existsSync(url))
      url = 'file://' + path.resolve(url);
    else if (!url.startsWith('http') && !url.startsWith('file://') && !url.startsWith('about:') && !url.startsWith('data:'))
      url = 'http://' + url;
    await page.goto(url);
  }
  return page;
}

async function open(options: Options, url: string | undefined, language: string) {
  const { context, launchOptions, contextOptions } = await launchContext(options, !!process.env.PWTEST_CLI_HEADLESS, process.env.PWTEST_CLI_EXECUTABLE_PATH);
  await context._enableRecorder({
    language,
    launchOptions,
    contextOptions,
    device: options.device,
    saveStorage: options.saveStorage,
  });
  await openPage(context, url);
  if (process.env.PWTEST_CLI_EXIT)
    await Promise.all(context.pages().map(p => p.close()));
}

async function codegen(options: Options, url: string | undefined, language: string, outputFile?: string) {
  const { context, launchOptions, contextOptions } = await launchContext(options, !!process.env.PWTEST_CLI_HEADLESS, process.env.PWTEST_CLI_EXECUTABLE_PATH);
  await context._enableRecorder({
    language,
    launchOptions,
    contextOptions,
    device: options.device,
    saveStorage: options.saveStorage,
    startRecording: true,
    outputFile: outputFile ? path.resolve(outputFile) : undefined
  });
  await openPage(context, url);
  if (process.env.PWTEST_CLI_EXIT)
    await Promise.all(context.pages().map(p => p.close()));
}

async function waitForPage(page: Page, captureOptions: CaptureOptions) {
  if (captureOptions.waitForSelector) {
    console.log(`Waiting for selector ${captureOptions.waitForSelector}...`);
    await page.waitForSelector(captureOptions.waitForSelector);
  }
  if (captureOptions.waitForTimeout) {
    console.log(`Waiting for timeout ${captureOptions.waitForTimeout}...`);
    await page.waitForTimeout(parseInt(captureOptions.waitForTimeout, 10));
  }
}

async function screenshot(options: Options, captureOptions: CaptureOptions, url: string, path: string) {
  const { browser, context } = await launchContext(options, true);
  console.log('Navigating to ' + url);
  const page = await openPage(context, url);
  await waitForPage(page, captureOptions);
  console.log('Capturing screenshot into ' + path);
  await page.screenshot({ path, fullPage: !!captureOptions.fullPage });
  await browser.close();
}

async function pdf(options: Options, captureOptions: CaptureOptions, url: string, path: string) {
  if (options.browser !== 'chromium') {
    console.error('PDF creation is only working with Chromium');
    process.exit(1);
  }
  const { browser, context } = await launchContext({ ...options, browser: 'chromium' }, true);
  console.log('Navigating to ' + url);
  const page = await openPage(context, url);
  await waitForPage(page, captureOptions);
  console.log('Saving as pdf into ' + path);
  await page.pdf!({ path });
  await browser.close();
}

function lookupBrowserType(options: Options): BrowserType {
  let name = options.browser;
  if (options.device) {
    const device = playwright.devices[options.device];
    name = device.defaultBrowserType;
  }
  let browserType: any;
  switch (name) {
    case 'chromium': browserType = playwright.chromium; break;
    case 'webkit': browserType = playwright.webkit; break;
    case 'firefox': browserType = playwright.firefox; break;
    case 'cr': browserType = playwright.chromium; break;
    case 'wk': browserType = playwright.webkit; break;
    case 'ff': browserType = playwright.firefox; break;
  }
  if (browserType)
    return browserType;
  program.help();
}

function validateOptions(options: Options) {
  if (options.device && !(options.device in playwright.devices)) {
    console.log(`Device descriptor not found: '${options.device}', available devices are:`);
    for (const name in playwright.devices)
      console.log(`  "${name}"`);
    process.exit(0);
  }
  if (options.colorScheme && !['light', 'dark'].includes(options.colorScheme)) {
    console.log('Invalid color scheme, should be one of "light", "dark"');
    process.exit(0);
  }
}

function logErrorAndExit(e: Error) {
  console.error(e);
  process.exit(1);
}

function language(): string {
  return process.env.PW_CLI_TARGET_LANG || 'javascript';
}

function commandWithOpenOptions(command: string, description: string, options: any[][]): program.Command {
  let result = program.command(command).description(description);
  for (const option of options)
    result = result.option(option[0], ...option.slice(1));
  return result
      .option('-b, --browser <browserType>', 'browser to use, one of cr, chromium, ff, firefox, wk, webkit', 'chromium')
      .option('--channel <channel>', 'Chromium distribution channel, "chrome", "chrome-beta", "msedge-dev", etc')
      .option('--color-scheme <scheme>', 'emulate preferred color scheme, "light" or "dark"')
      .option('--device <deviceName>', 'emulate device, for example  "iPhone 11"')
      .option('--geolocation <coordinates>', 'specify geolocation coordinates, for example "37.819722,-122.478611"')
      .option('--load-storage <filename>', 'load context storage state from the file, previously saved with --save-storage')
      .option('--lang <language>', 'specify language / locale, for example "en-GB"')
      .option('--proxy-server <proxy>', 'specify proxy server, for example "http://myproxy:3128" or "socks5://myproxy:8080"')
      .option('--save-storage <filename>', 'save context storage state at the end, for later use with --load-storage')
      .option('--timezone <time zone>', 'time zone to emulate, for example "Europe/Rome"')
      .option('--timeout <timeout>', 'timeout for Playwright actions in milliseconds', '10000')
      .option('--user-agent <ua string>', 'specify user agent string')
      .option('--viewport-size <size>', 'specify browser viewport size in pixels, for example "1280, 720"');
}

export async function showTraceViewer(tracePath: string, browserName: string) {
  let stat;
  try {
    stat = fs.statSync(tracePath);
  } catch (e) {
    console.log(`No such file or directory: ${tracePath}`);
    return;
  }

  if (stat.isDirectory()) {
    const traceViewer = new TraceViewer(tracePath, browserName);
    await traceViewer.show();
    return;
  }

  const zipFile = tracePath;
  const dir = fs.mkdtempSync(path.join(os.tmpdir(), `playwright-trace`));
  process.on('exit', () => rimraf.sync(dir));
  try {
    await extract(zipFile, { dir: dir });
  } catch (e) {
    console.log(`Invalid trace file: ${zipFile}`);
    return;
  }
  const traceViewer = new TraceViewer(dir, browserName);
  await traceViewer.show();
}<|MERGE_RESOLUTION|>--- conflicted
+++ resolved
@@ -39,9 +39,10 @@
 
 const SCRIPTS_DIRECTORY = path.join(__dirname, '..', '..', 'bin');
 
-<<<<<<< HEAD
+
 type BrowserChannel = 'chrome-beta'|'chrome'|'msedge';
 const allBrowserChannels: Set<BrowserChannel> = new Set(['chrome-beta', 'chrome', 'msedge']);
+const packageJSON = require('../../package.json');
 
 const ChannelName = {
   'chrome-beta': 'Google Chrome Beta',
@@ -65,11 +66,6 @@
     'win32': 'reinstall_msedge_stable_win.ps1',
   },
 };
-=======
-type BrowserChannel = 'chrome-beta'|'chrome';
-const allBrowserChannels: Set<BrowserChannel> = new Set(['chrome-beta', 'chrome']);
-const packageJSON = require('../../package.json');
->>>>>>> 46a02137
 
 program
     .version('Version ' + packageJSON.version)
