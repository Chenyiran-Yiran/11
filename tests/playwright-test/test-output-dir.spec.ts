/**
 * Copyright Microsoft Corporation. All rights reserved.
 *
 * Licensed under the Apache License, Version 2.0 (the "License");
 * you may not use this file except in compliance with the License.
 * You may obtain a copy of the License at
 *
 *     http://www.apache.org/licenses/LICENSE-2.0
 *
 * Unless required by applicable law or agreed to in writing, software
 * distributed under the License is distributed on an "AS IS" BASIS,
 * WITHOUT WARRANTIES OR CONDITIONS OF ANY KIND, either express or implied.
 * See the License for the specific language governing permissions and
 * limitations under the License.
 */

import * as fs from 'fs';
import * as path from 'path';
import { test, expect } from './playwright-test-fixtures';

test('should work and remove non-failures', async ({ runInlineTest }, testInfo) => {
  const result = await runInlineTest({
    'playwright.config.ts': `
      module.exports = {
        name: 'chromium',
        preserveOutput: 'failures-only',
        testDir: 'dir',
      };
    `,
    'dir/my-test.spec.js': `
      const { test } = pwt;
      test('test 1', async ({}, testInfo) => {
        if (testInfo.retry) {
          expect(testInfo.outputDir).toContain('my-test-test-1-chromium-retry' + testInfo.retry);
          expect(testInfo.outputPath('foo', 'bar')).toContain(require('path').join('my-test-test-1-chromium-retry' + testInfo.retry, 'foo', 'bar'));
          require('fs').writeFileSync(testInfo.outputPath('file.txt'), 'content', 'utf-8');
        } else {
          expect(testInfo.outputDir).toContain('my-test-test-1-chromium');
          expect(testInfo.outputPath()).toContain('my-test-test-1-chromium');
          expect(testInfo.outputPath('foo', 'bar')).toContain(require('path').join('my-test-test-1-chromium', 'foo', 'bar'));
          require('fs').writeFileSync(testInfo.outputPath('file.txt'), 'content', 'utf-8');
        }
        expect(require('fs').existsSync(testInfo.outputDir)).toBe(true);
        if (testInfo.retry < 2)
          throw new Error('Give me retries');
      });
    `,
  }, { retries: 2 });
  expect(result.exitCode).toBe(0);

  expect(result.results[0].status).toBe('failed');
  expect(result.results[0].retry).toBe(0);
  // Should only fail the last retry check.
  expect(result.results[0].error.message).toBe('Give me retries');

  expect(result.results[1].status).toBe('failed');
  expect(result.results[1].retry).toBe(1);
  // Should only fail the last retry check.
  expect(result.results[1].error.message).toBe('Give me retries');

  expect(result.results[2].status).toBe('passed');
  expect(result.results[2].retry).toBe(2);

  expect(fs.existsSync(testInfo.outputPath('test-results', 'my-test-test-1-chromium'))).toBe(true);
  expect(fs.existsSync(testInfo.outputPath('test-results', 'my-test-test-1-chromium-retry1'))).toBe(true);
  // Last retry is successfull, so output dir should be removed.
  expect(fs.existsSync(testInfo.outputPath('test-results', 'my-test-test-1-chromium-retry2'))).toBe(false);
});

test('should include repeat token', async ({ runInlineTest }) => {
  const result = await runInlineTest({
    'a.spec.js': `
      const { test } = pwt;
      test('test', ({}, testInfo) => {
        if (testInfo.repeatEachIndex)
          expect(testInfo.outputPath('')).toContain('repeat' + testInfo.repeatEachIndex);
        else
          expect(testInfo.outputPath('')).not.toContain('repeat' + testInfo.repeatEachIndex);
      });
    `
  }, { 'repeat-each': 3 });
  expect(result.exitCode).toBe(0);
  expect(result.passed).toBe(3);
});

test('should be unique for beforeAll and afterAll hooks', async ({ runInlineTest }, testInfo) => {
  const result = await runInlineTest({
    'a.spec.js': `
      const { test } = pwt;
      test.beforeAll(({}, testInfo) => {
        console.log('\\n%%' + testInfo.outputDir);
      });
      test.beforeAll(({}, testInfo) => {
        console.log('\\n%%' + testInfo.outputDir);
      });
      test.afterAll(({}, testInfo) => {
        console.log('\\n%%' + testInfo.outputDir);
      });
      test.afterAll(({}, testInfo) => {
        console.log('\\n%%' + testInfo.outputDir);
      });
      test.describe('suite', () => {
        test.beforeAll(({}, testInfo) => {
          console.log('\\n%%' + testInfo.outputDir);
        });
        test.afterAll(({}, testInfo) => {
          console.log('\\n%%' + testInfo.outputDir);
        });
        test('fails', ({}, testInfo) => {
          expect(1).toBe(2);
        });
        test('passes', ({}, testInfo) => {
        });
      });
    `
  });
  expect(result.exitCode).toBe(1);
  expect(result.passed).toBe(1);
  expect(result.failed).toBe(1);
  expect(result.output.split('\n').filter(x => x.startsWith('%%'))).toEqual([
    `%%${testInfo.outputPath('test-results', 'a-beforeAll-worker0')}`,
    `%%${testInfo.outputPath('test-results', 'a-beforeAll1-worker0')}`,
    `%%${testInfo.outputPath('test-results', 'a-suite-beforeAll-worker0')}`,
    `%%${testInfo.outputPath('test-results', 'a-suite-afterAll-worker0')}`,
    `%%${testInfo.outputPath('test-results', 'a-afterAll-worker0')}`,
    `%%${testInfo.outputPath('test-results', 'a-afterAll1-worker0')}`,
    `%%${testInfo.outputPath('test-results', 'a-beforeAll-worker1')}`,
    `%%${testInfo.outputPath('test-results', 'a-beforeAll1-worker1')}`,
    `%%${testInfo.outputPath('test-results', 'a-suite-beforeAll-worker1')}`,
    `%%${testInfo.outputPath('test-results', 'a-suite-afterAll-worker1')}`,
    `%%${testInfo.outputPath('test-results', 'a-afterAll-worker1')}`,
    `%%${testInfo.outputPath('test-results', 'a-afterAll1-worker1')}`,
  ]);
});

test('should include the project name', async ({ runInlineTest }) => {
  const result = await runInlineTest({
    'helper.ts': `
      export const test = pwt.test.extend({
        auto: [ async ({}, run, testInfo) => {
          testInfo.snapshotSuffix = '';
          await run();
        }, { auto: true } ]
      });
      export const test2 = pwt.test.extend({
        auto: [ async ({}, run, testInfo) => {
          testInfo.snapshotSuffix = 'suffix';
          await run();
        }, { auto: true } ]
      });
    `,
    'playwright.config.ts': `
      module.exports = { projects: [
        {},
        { name: 'foo' },
        { name: 'foo' },
        { name: 'Bar space!' },
      ] };
    `,
    'my-test.spec.js': `
      const { test, test2 } = require('./helper');
      test('test 1', async ({}, testInfo) => {
        console.log(testInfo.outputPath('bar.txt').replace(/\\\\/g, '/'));
        console.log(testInfo.snapshotPath('bar.txt').replace(/\\\\/g, '/'));
        if (testInfo.retry !== 1)
          throw new Error('Give me a retry');
      });
      test2('test 2', async ({}, testInfo) => {
        console.log(testInfo.outputPath('bar.txt').replace(/\\\\/g, '/'));
        console.log(testInfo.snapshotPath('bar.txt').replace(/\\\\/g, '/'));
      });
    `,
  }, { retries: 1 });
  expect(result.exitCode).toBe(0);
  expect(result.results[0].status).toBe('failed');
  expect(result.results[1].status).toBe('passed');

  // test1, run with empty
  expect(result.output).toContain('test-results/my-test-test-1/bar.txt');
  expect(result.output).toContain('my-test.spec.js-snapshots/bar.txt');
  expect(result.output).toContain('test-results/my-test-test-1-retry1/bar.txt');
  expect(result.output).toContain('my-test.spec.js-snapshots/bar.txt');

  // test1, run with foo #1
  expect(result.output).toContain('test-results/my-test-test-1-foo1/bar.txt');
  expect(result.output).toContain('my-test.spec.js-snapshots/bar-foo.txt');
  expect(result.output).toContain('test-results/my-test-test-1-foo1-retry1/bar.txt');
  expect(result.output).toContain('my-test.spec.js-snapshots/bar-foo.txt');

  // test1, run with foo #2
  expect(result.output).toContain('test-results/my-test-test-1-foo2/bar.txt');
  expect(result.output).toContain('my-test.spec.js-snapshots/bar-foo.txt');
  expect(result.output).toContain('test-results/my-test-test-1-foo2-retry1/bar.txt');
  expect(result.output).toContain('my-test.spec.js-snapshots/bar-foo.txt');

  // test1, run with bar
  expect(result.output).toContain('test-results/my-test-test-1-Bar-space-/bar.txt');
  expect(result.output).toContain('my-test.spec.js-snapshots/bar-Bar-space-.txt');
  expect(result.output).toContain('test-results/my-test-test-1-Bar-space--retry1/bar.txt');
  expect(result.output).toContain('my-test.spec.js-snapshots/bar-Bar-space-.txt');

  // test2, run with empty
  expect(result.output).toContain('test-results/my-test-test-2/bar.txt');
  expect(result.output).toContain('my-test.spec.js-snapshots/bar-suffix.txt');

  // test2, run with foo #1
  expect(result.output).toContain('test-results/my-test-test-2-foo1/bar.txt');
  expect(result.output).toContain('my-test.spec.js-snapshots/bar-foo-suffix.txt');

  // test2, run with foo #2
  expect(result.output).toContain('test-results/my-test-test-2-foo2/bar.txt');
  expect(result.output).toContain('my-test.spec.js-snapshots/bar-foo-suffix.txt');

  // test2, run with bar
  expect(result.output).toContain('test-results/my-test-test-2-Bar-space-/bar.txt');
  expect(result.output).toContain('my-test.spec.js-snapshots/bar-Bar-space--suffix.txt');
});

<<<<<<< HEAD
test('should include path option in snapshot', async ({ runInlineTest }) => {
  const result = await runInlineTest({
    'helper.ts': `
      export const test = pwt.test.extend({
        auto: [ async ({}, run, testInfo) => {
          testInfo.snapshotSuffix = 'suffix';
          await run();
        }, { auto: true } ]
      });
    `,
    'playwright.config.ts': `
      module.exports = { projects: [
        { name: 'foo' },
      ] };
    `,
    'my-test.spec.js': `
      const { test } = require('./helper');
      test('test with path', async ({}, testInfo) => {
        console.log(testInfo.snapshotPath('test/path/bar.txt').replace(/\\\\/g, '/'));
      });
      test('test with parent path', async ({}, testInfo) => {
        console.log(testInfo.snapshotPath('../test/path/bar.txt').replace(/\\\\/g, '/'));
      });
    `,
  });

  expect(result.exitCode).toBe(0);
  expect(result.results[0].status).toBe('passed');
  expect(result.results[1].status).toBe('passed'); // reverts to base snapshot path

  expect(result.output).toContain('my-test.spec.js-snapshots/test/path/bar-foo-suffix.txt');
  expect(result.output).toContain('my-test.spec.js-snapshots/bar-foo-suffix.txt');
});

test('should remove output dirs for projects run', async ({runInlineTest}, testInfo) => {
=======
test('should remove output dirs for projects run', async ({ runInlineTest }, testInfo) => {
>>>>>>> 37ff9db7
  const paths: string[] = [];
  const files: string[] = [];

  for (let i = 0; i < 3; i++) {
    const p = testInfo.outputPath('path' + i);
    await fs.promises.mkdir(p, { recursive: true });
    const f = path.join(p, 'my-file.txt');
    await fs.promises.writeFile(f, 'contents', 'utf-8');
    paths.push(p);
    files.push(f);
  }

  const result = await runInlineTest({
    'playwright.config.js': `
      module.exports = { projects: [
        { outputDir: ${JSON.stringify(paths[0])} },
        { outputDir: ${JSON.stringify(paths[2])} },
      ] };
    `,
    'a.test.js': `
      const { test } = pwt;
      test('my test', ({}, testInfo) => {});
    `
  }, { output: '' });
  expect(result.exitCode).toBe(0);
  expect(result.passed).toBe(2);

  expect(fs.existsSync(files[0])).toBe(false);
  expect(fs.existsSync(files[1])).toBe(true);
  expect(fs.existsSync(files[2])).toBe(false);
});

test('should remove folders with preserveOutput=never', async ({ runInlineTest }, testInfo) => {
  const result = await runInlineTest({
    'playwright.config.ts': `
      export default { preserveOutput: 'never' };
    `,
    'dir/my-test.spec.js': `
      const { test } = pwt;
      test('test 1', async ({}, testInfo) => {
        require('fs').writeFileSync(testInfo.outputPath('file.txt'), 'content', 'utf-8');
        if (testInfo.retry < 2)
          throw new Error('Give me retries');
      });
    `,
  }, { retries: 2 });
  expect(result.exitCode).toBe(0);
  expect(result.results.length).toBe(3);

  expect(fs.existsSync(testInfo.outputPath('test-results', 'dir-my-test-test-1'))).toBe(false);
  expect(fs.existsSync(testInfo.outputPath('test-results', 'dir-my-test-test-1-retry1'))).toBe(false);
  expect(fs.existsSync(testInfo.outputPath('test-results', 'dir-my-test-test-1-retry2'))).toBe(false);
});

test('should preserve failed results', async ({ runInlineTest }, testInfo) => {
  const result = await runInlineTest({
    'dir/my-test.spec.js': `
      const { test } = pwt;
      test('test 1', async ({}, testInfo) => {
        require('fs').writeFileSync(testInfo.outputPath('file.txt'), 'content', 'utf-8');
        if (testInfo.retry < 2)
          throw new Error('Give me retries');
      });
    `,
  }, { 'retries': 2 });
  expect(result.exitCode).toBe(0);
  expect(result.results.length).toBe(3);

  expect(fs.existsSync(testInfo.outputPath('test-results', 'dir-my-test-test-1'))).toBe(true);
  expect(fs.existsSync(testInfo.outputPath('test-results', 'dir-my-test-test-1-retry1'))).toBe(true);
});


test('should accept a relative path for outputDir', async ({ runInlineTest }, testInfo) => {
  const result = await runInlineTest({
    'my-test.spec.js': `
      const { test } = pwt;
      test('test', async ({}, testInfo) => {
        expect(testInfo.outputDir).toBe(${JSON.stringify(path.join(testInfo.outputDir, './my-output-dir', 'my-test-test'))});
      });
    `,
    'playwright.config.js': `
    module.exports = { projects: [
      { outputDir: './my-output-dir' },
    ] };
    `,
  }, {}, {}, { usesCustomOutputDir: true });
  expect(result.exitCode).toBe(0);
});


test('should allow nonAscii characters in the output dir', async ({ runInlineTest }, testInfo) => {
  const result = await runInlineTest({
    'my-test.spec.js': `
      const { test } = pwt;
      test('こんにちは世界', async ({}, testInfo) => {
        console.log('\\n%%' + testInfo.outputDir);
      });
    `,
  });
  const outputDir = result.output.split('\n').filter(x => x.startsWith('%%'))[0].slice('%%'.length);
  expect(outputDir).toBe(path.join(testInfo.outputDir, 'test-results', 'my-test-こんにちは世界'));
});

test('should allow include the describe name the output dir', async ({ runInlineTest }, testInfo) => {
  const result = await runInlineTest({
    'my-test.spec.js': `
      const { test } = pwt;
      test.describe('hello', () => {
        test('world', async ({}, testInfo) => {
          console.log('\\n%%' + testInfo.outputDir);
        });
      });
    `,
  });
  const outputDir = result.output.split('\n').filter(x => x.startsWith('%%'))[0].slice('%%'.length);
  expect(outputDir).toBe(path.join(testInfo.outputDir, 'test-results', 'my-test-hello-world'));
});<|MERGE_RESOLUTION|>--- conflicted
+++ resolved
@@ -216,7 +216,6 @@
   expect(result.output).toContain('my-test.spec.js-snapshots/bar-Bar-space--suffix.txt');
 });
 
-<<<<<<< HEAD
 test('should include path option in snapshot', async ({ runInlineTest }) => {
   const result = await runInlineTest({
     'helper.ts': `
@@ -251,10 +250,7 @@
   expect(result.output).toContain('my-test.spec.js-snapshots/bar-foo-suffix.txt');
 });
 
-test('should remove output dirs for projects run', async ({runInlineTest}, testInfo) => {
-=======
 test('should remove output dirs for projects run', async ({ runInlineTest }, testInfo) => {
->>>>>>> 37ff9db7
   const paths: string[] = [];
   const files: string[] = [];
 
