--- conflicted
+++ resolved
@@ -74,36 +74,6 @@
 
   expect(result.exitCode).toBe(0);
   expect(result.passed).toBe(1);
-<<<<<<< HEAD
-});
-
-test('should allow declare fields', async ({ runInlineTest }) => {
-  const result = await runInlineTest({
-    'example.spec.ts': `
-      import { test, expect } from '@playwright/test';
-
-      class Base {
-        constructor(p1, p2) {
-          this.p1 = p1;
-          this.p2 = p2;
-        }
-      }
-
-      class Derived extends Base {
-        p1: string;
-        declare p2: string;
-      }
-
-      test('works', () => {
-        const d = new Derived('value1', 'value2');
-        expect(d.p1).toBe(undefined);
-        expect(d.p2).toBe('value2');
-      })
-    `,
-  });
-
-  expect(result.exitCode).toBe(0);
-  expect(result.passed).toBe(1);
 });
 
 test('should be able to access |this| inside class properties', async ({ runInlineTest }) => {
@@ -124,6 +94,4 @@
   });
   expect(result.exitCode).toBe(0);
   expect(result.passed).toBe(1);
-=======
->>>>>>> d641caeb
 });