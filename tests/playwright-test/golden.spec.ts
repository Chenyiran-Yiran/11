--- conflicted
+++ resolved
@@ -456,11 +456,7 @@
   expect(result.exitCode).toBe(0);
 });
 
-<<<<<<< HEAD
-test('should contain snapshot name/path to snapshot directory', async ({ runInlineTest }) => {
-=======
 test('should sanitize snapshot name', async ({ runInlineTest }) => {
->>>>>>> 37ff9db7
   const result = await runInlineTest({
     ...files,
     'a.spec.js-snapshots/snapshot.txt': `Hello world`,
@@ -475,11 +471,7 @@
   expect(result.exitCode).toBe(0);
 });
 
-<<<<<<< HEAD
-test('should write missing expectations to contained outputPath using basename', async ({runInlineTest}, testInfo) => {
-=======
-test('should write missing expectations with sanitized snapshot name', async ({ runInlineTest }, testInfo) => {
->>>>>>> 37ff9db7
+test('should write missing expectations to contained outputPath using basename', async ({ runInlineTest }, testInfo) => {
   const result = await runInlineTest({
     ...files,
     'a.spec.js': `
@@ -497,7 +489,6 @@
   expect(data.toString()).toBe('Hello world');
 });
 
-<<<<<<< HEAD
 test('should lookup snapshot with path', async ({ runInlineTest }) => {
   const result = await runInlineTest({
     ...files,
@@ -531,7 +522,7 @@
   expect(data.toString()).toBe('Hello world');
 });
 
-test('should attach expected/actual/diff with snapshot path', async ({runInlineTest}, testInfo) => {
+test('should attach expected/actual/diff with snapshot path', async ({ runInlineTest }, testInfo) => {
   const result = await runInlineTest({
     ...files,
     'a.spec.js-snapshots/test/path/snapshot.png':
@@ -570,8 +561,6 @@
   ]);
 });
 
-=======
->>>>>>> 37ff9db7
 test('should attach expected/actual/diff', async ({ runInlineTest }, testInfo) => {
   const result = await runInlineTest({
     ...files,
