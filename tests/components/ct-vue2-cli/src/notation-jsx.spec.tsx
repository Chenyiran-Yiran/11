import { test, expect } from '@playwright/experimental-ct-vue2'
import Button from './components/Button.vue'
import Counter from './components/Counter.vue'
import DefaultSlot from './components/DefaultSlot.vue'
import NamedSlots from './components/NamedSlots.vue'
import EmptyTemplate from './components/EmptyTemplate.vue'

test.use({ viewport: { width: 500, height: 500 } })

test('render props', async ({ mount }) => {
  const component = await mount(<Button title="Submit" />)
  await expect(component).toContainText('Submit')
})

test('renderer and keep the component instance intact', async ({ mount }) => {
  const component = await mount(<Counter count={9001} />)
  await expect(component.locator('#rerender-count')).toContainText('9001')

  await component.rerender({ props: { count: 1337 } })
  await expect(component.locator('#rerender-count')).toContainText('1337')

  await component.rerender({ props: { count: 42 } })
  await expect(component.locator('#rerender-count')).toContainText('42')

  await expect(component.locator('#remount-count')).toContainText('1')
})

test('emit an submit event when the button is clicked', async ({ mount }) => {
  const messages = []
  const component = await mount(<Button title='Submit' v-on:submit={data => {
    messages.push(data)
  }}></Button>)
  await component.click()
  expect(messages).toEqual(['hello'])
})

test('render a default slot', async ({ mount }) => {
  const component = await mount(<DefaultSlot>
    Main Content
  </DefaultSlot>)
  await expect(component).toContainText('Main Content')
})

test('render a component with multiple slots', async ({ mount }) => {
  const component = await mount(<DefaultSlot>
    <div id="one">One</div>
    <div id="two">Two</div>
  </DefaultSlot>)
  await expect(component.locator('#one')).toContainText('One')
  await expect(component.locator('#two')).toContainText('Two')
})

test('render a component with a named slot', async ({ mount }) => {
  const component = await mount(<NamedSlots>
    <template v-slot:header>
      Header
    </template>
    <template v-slot:main>
      Main Content
    </template>
    <template v-slot:footer>
      Footer
    </template>
  </NamedSlots>);
  await expect(component).toContainText('Header')
  await expect(component).toContainText('Main Content')
  await expect(component).toContainText('Footer')
})

test('emit a event when a slot is clicked', async ({ mount }) => {
  let clickFired = false;
  const component = await mount(<DefaultSlot>
    <span v-on:click={() => clickFired = true}>Main Content</span>
  </DefaultSlot>);
  await component.locator('text=Main Content').click();
  expect(clickFired).toBeTruthy();
})

test('run hooks', async ({ page, mount }) => {
  const messages = []
  page.on('console', m => messages.push(m.text()))
  await mount(<Button title="Submit" />, {
    hooksConfig: { route: 'A' }
  })
  expect(messages).toEqual(['Before mount: {\"route\":\"A\"}', 'After mount el: HTMLButtonElement'])
})

<<<<<<< HEAD
test('unmount', async ({ page, mount }) => {
  const component = await mount(<Button title="Submit" />)
  await expect(page.locator('#root')).toContainText('Submit')
  await component.unmount();
  await expect(page.locator('#root')).not.toContainText('Submit');
})
=======
test('get textContent of the empty template', async ({ mount }) => {
  const component = await mount(<EmptyTemplate />);
  expect(await component.allTextContents()).toEqual(['']);
  expect(await component.textContent()).toBe('');
  await expect(component).toHaveText('');
});
>>>>>>> 10d7c60a
<|MERGE_RESOLUTION|>--- conflicted
+++ resolved
@@ -85,18 +85,16 @@
   expect(messages).toEqual(['Before mount: {\"route\":\"A\"}', 'After mount el: HTMLButtonElement'])
 })
 
-<<<<<<< HEAD
 test('unmount', async ({ page, mount }) => {
   const component = await mount(<Button title="Submit" />)
   await expect(page.locator('#root')).toContainText('Submit')
   await component.unmount();
   await expect(page.locator('#root')).not.toContainText('Submit');
 })
-=======
+
 test('get textContent of the empty template', async ({ mount }) => {
   const component = await mount(<EmptyTemplate />);
   expect(await component.allTextContents()).toEqual(['']);
   expect(await component.textContent()).toBe('');
   await expect(component).toHaveText('');
-});
->>>>>>> 10d7c60a
+});