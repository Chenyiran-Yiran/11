import { test, expect } from '@playwright/experimental-ct-vue';

<<<<<<< HEAD
import Button from './components/Button.vue';
import Counter from './components/Counter.vue';
import DefaultSlot from './components/DefaultSlot.vue';
import NamedSlots from './components/NamedSlots.vue';
import MultiRoot from './components/MultiRoot.vue';
import Component from './components/Component.vue';
=======
import Button from './components/Button.vue'
import Counter from './components/Counter.vue'
import DefaultSlot from './components/DefaultSlot.vue'
import NamedSlots from './components/NamedSlots.vue'
import MultiRoot from './components/MultiRoot.vue'
import Component from './components/Component.vue'
import EmptyTemplate from './components/EmptyTemplate.vue'
>>>>>>> 10d7c60a

test.use({ viewport: { width: 500, height: 500 } });

test('render props', async ({ mount }) => {
  const component = await mount(Button, {
    props: {
      title: 'Submit',
    },
  });
  await expect(component).toContainText('Submit');
});

test('renderer and keep the component instance intact', async ({ mount }) => {
<<<<<<< HEAD
  const component = await mount(Counter, {
    props: {
      count: 9001,
    },
  });
  await expect(component.locator('#rerender-count')).toContainText('9001');

  await component.rerender({ props: { count: 1337 } });
  await expect(component.locator('#rerender-count')).toContainText('1337');

  await component.rerender({ props: { count: 42 } });
  await expect(component.locator('#rerender-count')).toContainText('42');

  await expect(component.locator('#remount-count')).toContainText('1');
});
=======
  const component = await mount<{ count: number }>(Counter, {
    props: {
      count: 9001
    }
  });
  await expect(component.locator('#rerender-count')).toContainText('9001')

  await component.rerender({ props: { count: 1337 } })
  await expect(component.locator('#rerender-count')).toContainText('1337')

  await component.rerender({ props: { count: 42 } })
  await expect(component.locator('#rerender-count')).toContainText('42')

  await expect(component.locator('#remount-count')).toContainText('1')
})
>>>>>>> 10d7c60a

test('emit an submit event when the button is clicked', async ({ mount }) => {
  const messages = []
  const component = await mount(Button, {
    props: {
      title: 'Submit',
    },
    on: {
      submit: (data: string) => messages.push(data),
    },
  });
  await component.click();
  expect(messages).toEqual(['hello']);
});

test('render a default slot', async ({ mount }) => {
  const component = await mount(DefaultSlot, {
    slots: {
      default: 'Main Content',
    },
  });
  await expect(component).toContainText('Main Content');
});

test('render a component with multiple slots', async ({ mount }) => {
  const component = await mount(DefaultSlot, {
    slots: {
      default: ['one', 'two'],
    },
  });
  await expect(component).toContainText('one');
  await expect(component).toContainText('two');
});

test('render a component with a named slot', async ({ mount }) => {
  const component = await mount(NamedSlots, {
    slots: {
      header: 'Header',
      main: 'Main Content',
      footer: 'Footer',
    },
  });
  await expect(component).toContainText('Header');
  await expect(component).toContainText('Main Content');
  await expect(component).toContainText('Footer');
});


test('render a component without options', async ({ mount }) => {
  const component = await mount(Component)
  await expect(component).toContainText('test')
})

test('run hooks', async ({ page, mount }) => {
  const messages = []
  page.on('console', m => messages.push(m.text()))
  await mount(Button, {
    props: {
      title: 'Submit',
    },
    hooksConfig: { route: 'A' },
  });
  expect(messages).toEqual([
    'Before mount: {"route":"A"}, app: true',
    'After mount el: HTMLButtonElement',
  ]);
});

test('unmount', async ({ page, mount }) => {
  const component = await mount(Button, {
    props: {
      title: 'Submit',
    },
  });
  await expect(page.locator('#root')).toContainText('Submit');
  await component.unmount();
  await expect(page.locator('#root')).not.toContainText('Submit');
});

test('unmount a multi root component', async ({ mount, page }) => {
  const component = await mount(MultiRoot)
  await expect(page.locator('#root')).toContainText('root 1')
  await expect(page.locator('#root')).toContainText('root 2')
  await component.unmount()
  await expect(page.locator('#root')).not.toContainText('root 1')
  await expect(page.locator('#root')).not.toContainText('root 2')
})

test('get textContent of the empty template', async ({ mount }) => {
  const component = await mount(EmptyTemplate);
  expect(await component.allTextContents()).toEqual(['']);
  expect(await component.textContent()).toBe('');
  await expect(component).toHaveText('');
});<|MERGE_RESOLUTION|>--- conflicted
+++ resolved
@@ -1,13 +1,5 @@
 import { test, expect } from '@playwright/experimental-ct-vue';
 
-<<<<<<< HEAD
-import Button from './components/Button.vue';
-import Counter from './components/Counter.vue';
-import DefaultSlot from './components/DefaultSlot.vue';
-import NamedSlots from './components/NamedSlots.vue';
-import MultiRoot from './components/MultiRoot.vue';
-import Component from './components/Component.vue';
-=======
 import Button from './components/Button.vue'
 import Counter from './components/Counter.vue'
 import DefaultSlot from './components/DefaultSlot.vue'
@@ -15,7 +7,6 @@
 import MultiRoot from './components/MultiRoot.vue'
 import Component from './components/Component.vue'
 import EmptyTemplate from './components/EmptyTemplate.vue'
->>>>>>> 10d7c60a
 
 test.use({ viewport: { width: 500, height: 500 } });
 
@@ -29,7 +20,6 @@
 });
 
 test('renderer and keep the component instance intact', async ({ mount }) => {
-<<<<<<< HEAD
   const component = await mount(Counter, {
     props: {
       count: 9001,
@@ -45,23 +35,6 @@
 
   await expect(component.locator('#remount-count')).toContainText('1');
 });
-=======
-  const component = await mount<{ count: number }>(Counter, {
-    props: {
-      count: 9001
-    }
-  });
-  await expect(component.locator('#rerender-count')).toContainText('9001')
-
-  await component.rerender({ props: { count: 1337 } })
-  await expect(component.locator('#rerender-count')).toContainText('1337')
-
-  await component.rerender({ props: { count: 42 } })
-  await expect(component.locator('#rerender-count')).toContainText('42')
-
-  await expect(component.locator('#remount-count')).toContainText('1')
-})
->>>>>>> 10d7c60a
 
 test('emit an submit event when the button is clicked', async ({ mount }) => {
   const messages = []
