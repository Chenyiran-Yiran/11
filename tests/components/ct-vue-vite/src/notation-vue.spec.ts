--- conflicted
+++ resolved
@@ -37,13 +37,8 @@
 test('renderer updates event listeners without remounting', async ({ mount }) => {
   const component = await mount(Counter)
 
-<<<<<<< HEAD
   const messages: string[] = []
-  await component.rerender({
-=======
-  const messages = []
   await component.update({
->>>>>>> 1a43af3f
     on: { 
       submit: (data: string) => messages.push(data)
     }
@@ -145,12 +140,9 @@
 
 test('unmount a multi root component', async ({ mount, page }) => {
   const component = await mount(MultiRoot)
-
   await expect(page.locator('#root')).toContainText('root 1')
   await expect(page.locator('#root')).toContainText('root 2')
-
   await component.unmount()
-
   await expect(page.locator('#root')).not.toContainText('root 1')
   await expect(page.locator('#root')).not.toContainText('root 2')
 })
