import { test, expect } from '@playwright/experimental-ct-vue'
import Button from './components/Button.vue'
import Counter from './components/Counter.vue'
import DefaultSlot from './components/DefaultSlot.vue'
import NamedSlots from './components/NamedSlots.vue'
import MultiRoot from './components/MultiRoot.vue'
import EmptyTemplate from './components/EmptyTemplate.vue'

test.use({ viewport: { width: 500, height: 500 } });

test('render props', async ({ mount }) => {
  const component = await mount(<Button title="Submit" />)
  await expect(component).toContainText('Submit')
})

<<<<<<< HEAD
test('renderer and keep the component instance intact', async ({ mount }) => {
  const component = await mount(<Counter count={9001} />);
  await expect(component.locator('#rerender-count')).toContainText('9001');

  await component.rerender({ props: { count: 1337 } });
  await expect(component.locator('#rerender-count')).toContainText('1337');

  await component.rerender({ props: { count: 42 } });
  await expect(component.locator('#rerender-count')).toContainText('42');

  await expect(component.locator('#remount-count')).toContainText('1');
});

test('event should work', async ({ mount }) => {
  const messages: string[] = [];
  const component = await mount(
    <Button
      title="Submit"
      v-on:submit={(data: string) => {
        messages.push(data);
      }}
    />
  );
  await component.click();
  expect(messages).toEqual(['hello']);
});

test('default slot should work', async ({ mount }) => {
  const component = await mount(<DefaultSlot>Main Content</DefaultSlot>);
  await expect(component).toContainText('Main Content');
});

test('multiple slots should work', async ({ mount }) => {
  const component = await mount(
    <DefaultSlot>
      <div id="one">One</div>
      <div id="two">Two</div>
    </DefaultSlot>
  );
  await expect(component.locator('#one')).toContainText('One');
  await expect(component.locator('#two')).toContainText('Two');
});

test('named slots should work', async ({ mount }) => {
  const component = await mount(
    <NamedSlots>
      <template v-slot:header>Header</template>
      <template v-slot:main>Main Content</template>
      <template v-slot:footer>Footer</template>
    </NamedSlots>
  );
  await expect(component).toContainText('Header');
  await expect(component).toContainText('Main Content');
  await expect(component).toContainText('Footer');
});
=======
test('renderer updates props without remounting', async ({ mount }) => {
  const component = await mount(<Counter count={9001} />)
  await expect(component.locator('#props')).toContainText('9001')

  await component.update(<Counter count={1337} />)
  await expect(component).not.toContainText('9001')
  await expect(component.locator('#props')).toContainText('1337')

  await expect(component.locator('#remount-count')).toContainText('1')
})

test('renderer updates event listeners without remounting', async ({ mount }) => {
  const component = await mount(<Counter />)

  const messages = []
  await component.update(<Counter v-on:submit={count => { 
    messages.push(count) 
  }} />)
  await component.click();
  expect(messages).toEqual(['hello'])
  
  await expect(component.locator('#remount-count')).toContainText('1')
})

test('renderer updates slots without remounting', async ({ mount }) => {
  const component = await mount(<Counter>Default Slot</Counter>)
  await expect(component).toContainText('Default Slot')

  await component.update(<Counter>
    <template v-slot:main>Test Slot</template>
  </Counter>)
  await expect(component).not.toContainText('Default Slot')
  await expect(component).toContainText('Test Slot')

  await expect(component.locator('#remount-count')).toContainText('1')
})
>>>>>>> 1a43af3f

test('emit an submit event when the button is clicked', async ({ mount }) => {
  const messages = []
  const component = await mount(<Button title='Submit' v-on:submit={data => {
    messages.push(data)
  }}></Button>)
  await component.click()
  expect(messages).toEqual(['hello'])
})

test('render a default slot', async ({ mount }) => {
  const component = await mount(<DefaultSlot>
    Main Content
  </DefaultSlot>)
  await expect(component).toContainText('Main Content')
})

test('render a component with multiple slots', async ({ mount }) => {
  const component = await mount(<DefaultSlot>
    <div id="one">One</div>
    <div id="two">Two</div>
  </DefaultSlot>)
  await expect(component.locator('#one')).toContainText('One')
  await expect(component.locator('#two')).toContainText('Two')
})

test('render a component with a named slot', async ({ mount }) => {
  const component = await mount(<NamedSlots>
    <template v-slot:header>
      Header
    </template>
    <template v-slot:main>
      Main Content
    </template>
    <template v-slot:footer>
      Footer
    </template>
  </NamedSlots>);
  await expect(component).toContainText('Header')
  await expect(component).toContainText('Main Content')
  await expect(component).toContainText('Footer')
})

test('emit a event when a slot is clicked', async ({ mount }) => {
  let clickFired = false;
  const component = await mount(
    <DefaultSlot>
      <span v-on:click={() => (clickFired = true)}>Main Content</span>
    </DefaultSlot>
  );
  await component.locator('text=Main Content').click();
  expect(clickFired).toBeTruthy();
});

test('run hooks', async ({ page, mount }) => {
  const messages = []
  page.on('console', m => messages.push(m.text()))
  await mount(<Button title="Submit" />, {
    hooksConfig: { route: 'A' },
  });
  expect(messages).toEqual([
    'Before mount: {"route":"A"}, app: true',
    'After mount el: HTMLButtonElement',
  ]);
});

test('unmount a multi root component', async ({ mount, page }) => {
  const component = await mount(<MultiRoot />)
  await expect(page.locator('#root')).toContainText('root 1')
  await expect(page.locator('#root')).toContainText('root 2')
  await component.unmount()
  await expect(page.locator('#root')).not.toContainText('root 1')
  await expect(page.locator('#root')).not.toContainText('root 2')
})

test('get textContent of the empty template', async ({ mount }) => {
  const component = await mount(<EmptyTemplate />);
  expect(await component.allTextContents()).toEqual(['']);
  expect(await component.textContent()).toBe('');
  await expect(component).toHaveText('');
});<|MERGE_RESOLUTION|>--- conflicted
+++ resolved
@@ -13,16 +13,39 @@
   await expect(component).toContainText('Submit')
 })
 
-<<<<<<< HEAD
-test('renderer and keep the component instance intact', async ({ mount }) => {
-  const component = await mount(<Counter count={9001} />);
-  await expect(component.locator('#rerender-count')).toContainText('9001');
+test('renderer updates props without remounting', async ({ mount }) => {
+  const component = await mount(<Counter count={9001} />)
+  await expect(component.locator('#props')).toContainText('9001')
 
-  await component.rerender({ props: { count: 1337 } });
-  await expect(component.locator('#rerender-count')).toContainText('1337');
+  await component.update(<Counter count={1337} />)
+  await expect(component).not.toContainText('9001')
+  await expect(component.locator('#props')).toContainText('1337')
 
-  await component.rerender({ props: { count: 42 } });
-  await expect(component.locator('#rerender-count')).toContainText('42');
+  await expect(component.locator('#remount-count')).toContainText('1')
+})
+
+test('renderer updates event listeners without remounting', async ({ mount }) => {
+  const component = await mount(<Counter />)
+
+  const messages = []
+  await component.update(<Counter v-on:submit={count => { 
+    messages.push(count) 
+  }} />)
+  await component.click();
+  expect(messages).toEqual(['hello'])
+  
+  await expect(component.locator('#remount-count')).toContainText('1')
+})
+
+test('renderer updates slots without remounting', async ({ mount }) => {
+  const component = await mount(<Counter>Default Slot</Counter>)
+  await expect(component).toContainText('Default Slot')
+
+  await component.update(<Counter>
+    <template v-slot:main>Test Slot</template>
+  </Counter>)
+  await expect(component).not.toContainText('Default Slot')
+  await expect(component).toContainText('Test Slot')
 
   await expect(component.locator('#remount-count')).toContainText('1');
 });
@@ -69,44 +92,6 @@
   await expect(component).toContainText('Main Content');
   await expect(component).toContainText('Footer');
 });
-=======
-test('renderer updates props without remounting', async ({ mount }) => {
-  const component = await mount(<Counter count={9001} />)
-  await expect(component.locator('#props')).toContainText('9001')
-
-  await component.update(<Counter count={1337} />)
-  await expect(component).not.toContainText('9001')
-  await expect(component.locator('#props')).toContainText('1337')
-
-  await expect(component.locator('#remount-count')).toContainText('1')
-})
-
-test('renderer updates event listeners without remounting', async ({ mount }) => {
-  const component = await mount(<Counter />)
-
-  const messages = []
-  await component.update(<Counter v-on:submit={count => { 
-    messages.push(count) 
-  }} />)
-  await component.click();
-  expect(messages).toEqual(['hello'])
-  
-  await expect(component.locator('#remount-count')).toContainText('1')
-})
-
-test('renderer updates slots without remounting', async ({ mount }) => {
-  const component = await mount(<Counter>Default Slot</Counter>)
-  await expect(component).toContainText('Default Slot')
-
-  await component.update(<Counter>
-    <template v-slot:main>Test Slot</template>
-  </Counter>)
-  await expect(component).not.toContainText('Default Slot')
-  await expect(component).toContainText('Test Slot')
-
-  await expect(component.locator('#remount-count')).toContainText('1')
-})
->>>>>>> 1a43af3f
 
 test('emit an submit event when the button is clicked', async ({ mount }) => {
   const messages = []
