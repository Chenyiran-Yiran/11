/*
  Copyright (c) Microsoft Corporation.

  Licensed under the Apache License, Version 2.0 (the "License");
  you may not use this file except in compliance with the License.
  You may obtain a copy of the License at

      http://www.apache.org/licenses/LICENSE-2.0

  Unless required by applicable law or agreed to in writing, software
  distributed under the License is distributed on an "AS IS" BASIS,
  WITHOUT WARRANTIES OR CONDITIONS OF ANY KIND, either express or implied.
  See the License for the specific language governing permissions and
  limitations under the License.
*/

import type { TestCase } from './types';
import * as React from 'react';
import { TabbedPane } from './tabbedPane';
import { AutoChip } from './chip';
import './common.css';
import { ProjectLink } from './links';
import { statusIcon } from './statusIcon';
import './testCaseView.css';
import { TestResultView } from './testResultView';
import { LabelsView, matchTags } from './labelsView';

export const TestCaseView: React.FC<{
  projectNames: string[],
  test: TestCase | undefined,
  anchor: 'video' | 'diff' | '',
  run: number,
}> = ({ projectNames, test, run, anchor }) => {
  const [selectedResultIndex, setSelectedResultIndex] = React.useState(run);

  const annotations = new Map<string, (string | undefined)[]>();
  test?.annotations.forEach(annotation => {
    const list = annotations.get(annotation.type) || [];
    list.push(annotation.description);
    annotations.set(annotation.type, list);
  });
  const labels = React.useMemo(() => {
    if (!test)
      return undefined;
    return matchTags(test.title).sort((a, b) => a.localeCompare(b));
  }, [test]);

  return <div className='test-case-column vbox'>
    {test && <div className='test-case-path'>{test.path.join(' › ')}</div>}
    {test && <div className='test-case-title'>{test?.title}</div>}
    {test && <div className='test-case-location'>{test.location.file}:{test.location.line}</div>}
<<<<<<< HEAD
    {test && (!!test.projectName || labels) && <div className='test-case-project-labels-row'>
      {!!test.projectName && <ProjectLink projectNames={projectNames} projectName={test.projectName}></ProjectLink>}
      {labels && <LabelsView labels={labels} />}
    </div>}
    {annotations.size && <AutoChip header='Annotations'>
=======
    {test && !!test.projectName && <ProjectLink projectNames={projectNames} projectName={test.projectName}></ProjectLink>}
    {annotations.size > 0 && <AutoChip header='Annotations'>
>>>>>>> 69a94ed0
      {[...annotations].map(annotation => <TestCaseAnnotationView type={annotation[0]} descriptions={annotation[1]} />)}
    </AutoChip>}
    {test && <TabbedPane tabs={
      test.results.map((result, index) => ({
        id: String(index),
        title: <div style={{ display: 'flex', alignItems: 'center' }}>{statusIcon(result.status)} {retryLabel(index)}</div>,
        render: () => <TestResultView test={test!} result={result} anchor={anchor}></TestResultView>
      })) || []} selectedTab={String(selectedResultIndex)} setSelectedTab={id => setSelectedResultIndex(+id)} />}
  </div>;
};

function renderAnnotationDescription(description: string) {
  try {
    if (['http:', 'https:'].includes(new URL(description).protocol))
      return <a href={description} target='_blank' rel='noopener noreferrer'>{description}</a>;
  } catch {}
  return description;
}

function TestCaseAnnotationView({ type, descriptions }: { type: string, descriptions: (string | undefined)[] }) {
  const filteredDescriptions = descriptions.filter(Boolean) as string[];
  return (
    <div className='test-case-annotation'>
      <span style={{ fontWeight: 'bold' }}>{type}</span>
      {!!filteredDescriptions.length && <span>: {filteredDescriptions.map((d, i) => {
        const rendered = renderAnnotationDescription(d);
        if (i < filteredDescriptions.length - 1)
          return <>{rendered}, </>;
        return rendered;
      })}</span>}
    </div>
  );
}

function retryLabel(index: number) {
  if (!index)
    return 'Run';
  return `Retry #${index}`;
}<|MERGE_RESOLUTION|>--- conflicted
+++ resolved
@@ -49,16 +49,11 @@
     {test && <div className='test-case-path'>{test.path.join(' › ')}</div>}
     {test && <div className='test-case-title'>{test?.title}</div>}
     {test && <div className='test-case-location'>{test.location.file}:{test.location.line}</div>}
-<<<<<<< HEAD
     {test && (!!test.projectName || labels) && <div className='test-case-project-labels-row'>
       {!!test.projectName && <ProjectLink projectNames={projectNames} projectName={test.projectName}></ProjectLink>}
       {labels && <LabelsView labels={labels} />}
     </div>}
-    {annotations.size && <AutoChip header='Annotations'>
-=======
-    {test && !!test.projectName && <ProjectLink projectNames={projectNames} projectName={test.projectName}></ProjectLink>}
     {annotations.size > 0 && <AutoChip header='Annotations'>
->>>>>>> 69a94ed0
       {[...annotations].map(annotation => <TestCaseAnnotationView type={annotation[0]} descriptions={annotation[1]} />)}
     </AutoChip>}
     {test && <TabbedPane tabs={
