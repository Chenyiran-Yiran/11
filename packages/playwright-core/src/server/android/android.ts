--- conflicted
+++ resolved
@@ -22,12 +22,8 @@
 import path from 'path';
 import type * as stream from 'stream';
 import * as ws from 'ws';
-<<<<<<< HEAD
-import { createGuid, makeWaitForNextTask, removeFolders, isUnderTest } from '../../utils';
-=======
-import { createGuid, makeWaitForNextTask } from '../../utils';
+import { createGuid, makeWaitForNextTask, isUnderTest } from '../../utils';
 import { removeFolders } from '../../utils/fileUtils';
->>>>>>> e72975d9
 import type { BrowserOptions, BrowserProcess, PlaywrightOptions } from '../browser';
 import type { BrowserContext } from '../browserContext';
 import { validateBrowserContextOptions } from '../browserContext';
