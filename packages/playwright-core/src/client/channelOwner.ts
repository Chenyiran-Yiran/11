--- conflicted
+++ resolved
@@ -147,11 +147,7 @@
                 apiZone.reported = true;
                 if (csi && apiName)
                   csi.onApiCallBegin(apiName, params, frames, wallTime, callCookie);
-<<<<<<< HEAD
-                return await this._connection.sendMessageToServer(this, prop, validator(params, '', { tChannelImpl: tChannelImplToWire, binary: this._connection.isRemote() ? 'toBase64' : 'buffer' }), apiName, frames, wallTime);
-=======
-                return this._connection.sendMessageToServer(this, prop, validator(params, '', { tChannelImpl: tChannelImplToWire, binary: this._connection.rawBuffers() ? 'buffer' : 'toBase64' }), apiName, frames, wallTime);
->>>>>>> 119afdf7
+                return await this._connection.sendMessageToServer(this, prop, validator(params, '', { tChannelImpl: tChannelImplToWire, binary: this._connection.rawBuffers() ? 'buffer' : 'toBase64' }), apiName, frames, wallTime);
               });
             };
           }
