/**
 * Copyright (c) Microsoft Corporation.
 *
 * Licensed under the Apache License, Version 2.0 (the 'License");
 * you may not use this file except in compliance with the License.
 * You may obtain a copy of the License at
 *
 * http://www.apache.org/licenses/LICENSE-2.0
 *
 * Unless required by applicable law or agreed to in writing, software
 * distributed under the License is distributed on an "AS IS" BASIS,
 * WITHOUT WARRANTIES OR CONDITIONS OF ANY KIND, either express or implied.
 * See the License for the specific language governing permissions and
 * limitations under the License.
 */

import { EventEmitter } from 'events';
import type * as channels from '@protocol/channels';
import { maybeFindValidator, ValidationError, type ValidatorContext } from '../protocol/validator';
import { debugLogger } from '../utils/debugLogger';
import type { ExpectZone } from '../utils/stackTrace';
import { captureLibraryStackTrace, stringifyStackFrames } from '../utils/stackTrace';
import { isUnderTest } from '../utils';
import { zones } from '../utils/zones';
import type { ClientInstrumentation } from './clientInstrumentation';
import type { Connection } from './connection';
import type { Logger } from './types';

type Listener = (...args: any[]) => void;

export abstract class ChannelOwner<T extends channels.Channel = channels.Channel> extends EventEmitter {
  readonly _connection: Connection;
  private _parent: ChannelOwner | undefined;
  private _objects = new Map<string, ChannelOwner>();

  readonly _type: string;
  readonly _guid: string;
  readonly _channel: T;
  readonly _initializer: channels.InitializerTraits<T>;
  _logger: Logger | undefined;
  readonly _instrumentation: ClientInstrumentation;
  private _eventToSubscriptionMapping: Map<string, string> = new Map();
  _wasCollected: boolean = false;

  constructor(parent: ChannelOwner | Connection, type: string, guid: string, initializer: channels.InitializerTraits<T>) {
    super();
    this.setMaxListeners(0);
    this._connection = parent instanceof ChannelOwner ? parent._connection : parent;
    this._type = type;
    this._guid = guid;
    this._parent = parent instanceof ChannelOwner ? parent : undefined;
    this._instrumentation = this._connection._instrumentation;

    this._connection._objects.set(guid, this);
    if (this._parent) {
      this._parent._objects.set(guid, this);
      this._logger = this._parent._logger;
    }

    this._channel = this._createChannel(new EventEmitter());
    this._initializer = initializer;
  }

  _setEventToSubscriptionMapping(mapping: Map<string, string>) {
    this._eventToSubscriptionMapping = mapping;
  }

  private _updateSubscription(event: string | symbol, enabled: boolean) {
    const protocolEvent = this._eventToSubscriptionMapping.get(String(event));
    if (protocolEvent) {
      this._wrapApiCall(async () => {
        await (this._channel as any).updateSubscription({ event: protocolEvent, enabled });
      }, true).catch(() => {});
    }
  }

  override on(event: string | symbol, listener: Listener): this {
    if (!this.listenerCount(event))
      this._updateSubscription(event, true);
    super.on(event, listener);
    return this;
  }

  override addListener(event: string | symbol, listener: Listener): this {
    if (!this.listenerCount(event))
      this._updateSubscription(event, true);
    super.addListener(event, listener);
    return this;
  }

  override prependListener(event: string | symbol, listener: Listener): this {
    if (!this.listenerCount(event))
      this._updateSubscription(event, true);
    super.prependListener(event, listener);
    return this;
  }

  override off(event: string | symbol, listener: Listener): this {
    super.off(event, listener);
    if (!this.listenerCount(event))
      this._updateSubscription(event, false);
    return this;
  }

  override removeListener(event: string | symbol, listener: Listener): this {
    super.removeListener(event, listener);
    if (!this.listenerCount(event))
      this._updateSubscription(event, false);
    return this;
  }

  _adopt(child: ChannelOwner<any>) {
    child._parent!._objects.delete(child._guid);
    this._objects.set(child._guid, child);
    child._parent = this;
  }

  _dispose(reason: 'gc' | undefined) {
    // Clean up from parent and connection.
    if (this._parent)
      this._parent._objects.delete(this._guid);
    this._connection._objects.delete(this._guid);
    this._wasCollected = reason === 'gc';

    // Dispose all children.
    for (const object of [...this._objects.values()])
      object._dispose(reason);
    this._objects.clear();
  }

  _debugScopeState(): any {
    return {
      _guid: this._guid,
      objects: Array.from(this._objects.values()).map(o => o._debugScopeState()),
    };
  }

  private _createChannel(base: Object): T {
    const channel = new Proxy(base, {
      get: (obj: any, prop: string | symbol) => {
        if (typeof prop === 'string') {
          const validator = maybeFindValidator(this._type, prop, 'Params');
          if (validator) {
            return async (params: any) => {
              return await this._wrapApiCall(async apiZone => {
                const { apiName, frames, csi, callCookie, stepId } = apiZone.reported ? { apiName: undefined, csi: undefined, callCookie: undefined, frames: [], stepId: undefined } : apiZone;
                apiZone.reported = true;
<<<<<<< HEAD
                if (csi && apiName)
                  // this is meant to be awaited so all async hooks can be completed before the actual command gets dispatched
                  await csi.onApiCallBegin(apiName, params, frames, wallTime, callCookie);
                return await this._connection.sendMessageToServer(this, prop, validator(params, '', { tChannelImpl: tChannelImplToWire, binary: this._connection.rawBuffers() ? 'buffer' : 'toBase64' }), apiName, frames, wallTime);
=======
                let currentStepId = stepId;
                if (csi && apiName) {
                  const out: { stepId?: string } = {};
                  csi.onApiCallBegin(apiName, params, frames, callCookie, out);
                  currentStepId = out.stepId;
                }
                return await this._connection.sendMessageToServer(this, prop, validator(params, '', { tChannelImpl: tChannelImplToWire, binary: this._connection.rawBuffers() ? 'buffer' : 'toBase64' }), apiName, frames, currentStepId);
>>>>>>> 148d759a
              });
            };
          }
        }
        return obj[prop];
      },
    });
    (channel as any)._object = this;
    return channel;
  }

  async _wrapApiCall<R>(func: (apiZone: ApiZone) => Promise<R>, isInternal = false): Promise<R> {
    const logger = this._logger;
    const apiZone = zones.zoneData<ApiZone>('apiZone');
    if (apiZone)
      return await func(apiZone);

    const stackTrace = captureLibraryStackTrace();
    let apiName: string | undefined = stackTrace.apiName;
    const frames: channels.StackFrame[] = stackTrace.frames;

    isInternal = isInternal || this._type === 'LocalUtils';
    if (isInternal)
      apiName = undefined;

    // Enclosing zone could have provided the apiName and wallTime.
    const expectZone = zones.zoneData<ExpectZone>('expectZone');
    const stepId = expectZone?.stepId;
    if (!isInternal && expectZone)
      apiName = expectZone.title;

    // If we are coming from the expectZone, there is no need to generate a new
    // step for the API call, since it will be generated by the expect itself.
    const csi = isInternal || expectZone ? undefined : this._instrumentation;
    const callCookie: any = {};

    try {
      logApiCall(logger, `=> ${apiName} started`, isInternal);
      const apiZone: ApiZone = { apiName, frames, isInternal, reported: false, csi, callCookie, stepId };
      const result = await zones.run('apiZone', apiZone, async () => await func(apiZone));
      await csi?.onApiCallEnd(callCookie);
      logApiCall(logger, `<= ${apiName} succeeded`, isInternal);
      return result;
    } catch (e) {
      const innerError = ((process.env.PWDEBUGIMPL || isUnderTest()) && e.stack) ? '\n<inner error>\n' + e.stack : '';
      if (apiName && !apiName.includes('<anonymous>'))
        e.message = apiName + ': ' + e.message;
      const stackFrames = '\n' + stringifyStackFrames(stackTrace.frames).join('\n') + innerError;
      if (stackFrames.trim())
        e.stack = e.message + stackFrames;
      else
        e.stack = '';
      await csi?.onApiCallEnd(callCookie, e);
      logApiCall(logger, `<= ${apiName} failed`, isInternal);
      throw e;
    }
  }

  _toImpl(): any {
    return this._connection.toImpl?.(this);
  }

  private toJSON() {
    // Jest's expect library tries to print objects sometimes.
    // RPC objects can contain links to lots of other objects,
    // which can cause jest to crash. Let's help it out
    // by just returning the important values.
    return {
      _type: this._type,
      _guid: this._guid,
    };
  }
}

function logApiCall(logger: Logger | undefined, message: string, isNested: boolean) {
  if (isNested)
    return;
  if (logger && logger.isEnabled('api', 'info'))
    logger.log('api', 'info', message, [], { color: 'cyan' });
  debugLogger.log('api', message);
}

function tChannelImplToWire(names: '*' | string[], arg: any, path: string, context: ValidatorContext) {
  if (arg._object instanceof ChannelOwner && (names === '*' || names.includes(arg._object._type)))
    return { guid: arg._object._guid };
  throw new ValidationError(`${path}: expected channel ${names.toString()}`);
}

type ApiZone = {
  apiName: string | undefined;
  frames: channels.StackFrame[];
  isInternal: boolean;
  reported: boolean;
  csi: ClientInstrumentation | undefined;
  callCookie: any;
  stepId?: string;
};<|MERGE_RESOLUTION|>--- conflicted
+++ resolved
@@ -145,20 +145,14 @@
               return await this._wrapApiCall(async apiZone => {
                 const { apiName, frames, csi, callCookie, stepId } = apiZone.reported ? { apiName: undefined, csi: undefined, callCookie: undefined, frames: [], stepId: undefined } : apiZone;
                 apiZone.reported = true;
-<<<<<<< HEAD
-                if (csi && apiName)
-                  // this is meant to be awaited so all async hooks can be completed before the actual command gets dispatched
-                  await csi.onApiCallBegin(apiName, params, frames, wallTime, callCookie);
-                return await this._connection.sendMessageToServer(this, prop, validator(params, '', { tChannelImpl: tChannelImplToWire, binary: this._connection.rawBuffers() ? 'buffer' : 'toBase64' }), apiName, frames, wallTime);
-=======
                 let currentStepId = stepId;
                 if (csi && apiName) {
                   const out: { stepId?: string } = {};
-                  csi.onApiCallBegin(apiName, params, frames, callCookie, out);
+                  // this is meant to be awaited so all async hooks can be completed before the actual command gets dispatched
+                  await csi.onApiCallBegin(apiName, params, frames, callCookie, out);
                   currentStepId = out.stepId;
                 }
                 return await this._connection.sendMessageToServer(this, prop, validator(params, '', { tChannelImpl: tChannelImplToWire, binary: this._connection.rawBuffers() ? 'buffer' : 'toBase64' }), apiName, frames, currentStepId);
->>>>>>> 148d759a
               });
             };
           }
