--- conflicted
+++ resolved
@@ -15,11 +15,7 @@
  */
 
 import { installTransform, setCurrentlyLoadingTestFile } from './transform';
-<<<<<<< HEAD
-import type { Config, FullProject, Project, ReporterDescription, PreserveOutput, GlobalInfo } from './types';
-=======
-import type { Config, Project, ReporterDescription, PreserveOutput, FullProjectInternal } from './types';
->>>>>>> 5c282e50
+import type { Config, Project, ReporterDescription, PreserveOutput, FullProjectInternal, GlobalInfo } from './types';
 import type { FullConfigInternal } from './types';
 import { getPackageJsonPath, mergeObjects, errorWithFile } from './util';
 import { setCurrentlyLoadingFileSuite } from './globals';
