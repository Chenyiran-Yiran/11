{
  "name": "@playwright/experimental-ct-solid",
  "version": "1.31.0-next",
  "description": "Playwright Component Testing for Solid",
  "repository": "github:Microsoft/playwright",
  "homepage": "https://playwright.dev",
  "engines": {
    "node": ">=14"
  },
  "author": {
    "name": "Microsoft Corporation"
  },
  "license": "Apache-2.0",
  "exports": {
    ".": {
      "types": "./index.d.ts",
      "default": "./index.js"
    },
    "./register": {
      "types": "./register.d.ts",
      "default": "./register.mjs"
    },
    "./hooks": {
      "types": "./hooks.d.ts",
      "default": "./hooks.mjs"
    }
  },
  "dependencies": {
    "vite": "^4.1.1",
    "vite-plugin-solid": "^2.5.0",
    "@playwright/test": "1.31.0-next"
  },
  "devDependencies": {
<<<<<<< HEAD
    "solid-js": "^1.6.10"
=======
    "solid-js": "^1.4.7"
  },
  "bin": {
    "playwright": "./cli.js"
>>>>>>> 6920a82f
  }
}<|MERGE_RESOLUTION|>--- conflicted
+++ resolved
@@ -31,13 +31,9 @@
     "@playwright/test": "1.31.0-next"
   },
   "devDependencies": {
-<<<<<<< HEAD
     "solid-js": "^1.6.10"
-=======
-    "solid-js": "^1.4.7"
   },
   "bin": {
     "playwright": "./cli.js"
->>>>>>> 6920a82f
   }
 }