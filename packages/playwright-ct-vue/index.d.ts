--- conflicted
+++ resolved
@@ -63,13 +63,8 @@
 interface MountOptions<Props> {
   props?: (RawProps & Props) | ({} extends Props ? null : never);
   slots?: Record<string, Slot> & { default?: Slot };
-<<<<<<< HEAD
-  on?: Record<string, Function>;
-  hooksConfig?: any;
-=======
   on?: Record<string, Function>,
   hooksConfig?: JsonObject,
->>>>>>> 10d7c60a
 }
 
 interface MountResult<Props> extends Locator {
